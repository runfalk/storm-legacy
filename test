--- conflicted
+++ resolved
@@ -47,16 +47,10 @@
     if opts.verbose:
         runner.verbosity = 2
 
-<<<<<<< HEAD
-    suite = tests.find_tests(args)
-=======
-    # python setup.py test [--dry-run] puts $package.egg directories in the
-    # top directory, so we add them to sys.path here for convenience.
-    add_eggs_to_path()
+    # Import late, after any and all sys.path jiggery pokery.
+    from tests import find_tests
 
-    from tests import find_tests
     suite = find_tests(args)
->>>>>>> 541efbf3
     result = runner.run(suite)
     return not result.wasSuccessful()
 
