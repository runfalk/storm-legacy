--- conflicted
+++ resolved
@@ -18,15 +18,9 @@
 # You should have received a copy of the GNU Lesser General Public License
 # along with this program.  If not, see <http://www.gnu.org/licenses/>.
 #
-<<<<<<< HEAD
-from storm.properties import Bool, Int, Float, RawStr, Chars, Unicode, Pickle
+from storm.properties import Bool, Int, Float, RawStr, Chars, Unicode
 from storm.properties import List, Decimal, DateTime, Date, Time, Enum, UUID
-from storm.properties import TimeDelta
-=======
-from storm.properties import Bool, Int, Float, RawStr, Chars, Unicode
-from storm.properties import List, Decimal, DateTime, Date, Time, Enum
 from storm.properties import TimeDelta, Pickle, JSON
->>>>>>> e9b48ab1
 from storm.references import Reference, ReferenceSet, Proxy
 from storm.database import create_database
 from storm.exceptions import StormError
