--- conflicted
+++ resolved
@@ -211,12 +211,8 @@
             raise DatabaseModuleError("'psycopg2' module not found")
         self._dsn = make_dsn(uri)
 
-<<<<<<< HEAD
     def _connect(self):
-=======
-    def connect(self):
         global psycopg_needs_E
->>>>>>> 55d94722
         raw_connection = psycopg2.connect(self._dsn)
         if psycopg_needs_E is None:
             # This will conditionally change the compilation of binary
