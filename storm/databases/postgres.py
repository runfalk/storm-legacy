#
# Copyright (c) 2006 Canonical
#
# Written by Gustavo Niemeyer <gustavo@niemeyer.net>
#
# This file is part of Storm Object Relational Mapper.
#
# <license text goes here>
#
from datetime import datetime, date, time
from time import strptime

from storm.databases import dummy

try:
    import psycopg
except:
    psycopg = dummy

from storm.expr import And, Eq
<<<<<<< HEAD
from storm.variables import Variable, UnicodeVariable, StrVariable
=======
from storm.variables import Variable, UnicodeVariable, ListVariable
>>>>>>> e388440a
from storm.database import *
from storm.exceptions import install_exceptions, DatabaseModuleError
from storm.expr import FuncExpr, compile


install_exceptions(psycopg)
compile = compile.fork()


class currval(FuncExpr):

    name = "currval"

    def __init__(self, column):
        self.column = column

@compile.when(currval)
def compile_currval(compile, state, expr):
    return "currval('%s_%s_seq')" % (compile(state, expr.column.table),
                                     compile(state, expr.column.name))

@compile.when(ListVariable)
def compile_list_variable(compile, state, list_variable):
    elements = []
    variables = list_variable.get(to_db=True)
    if variables is None:
        return "NULL"
    for variable in variables:
        elements.append(compile(state, variable))
    return "ARRAY[%s]" % ",".join(elements)


def compile_str_variable_with_E(compile, state, variable):
    """Include an E just before the placeholder of string variables.

    PostgreSQL 8.2 will issue a warning without it, and old versions
    of psycopg will use plain '' rather than E''.
    """
    state.parameters.append(variable)
    return "E?"

psycopg_needs_E = None


class PostgresResult(Result):

    def get_insert_identity(self, primary_key, primary_variables):
        equals = []
        for column, variable in zip(primary_key, primary_variables):
            if not variable.is_defined():
                variable = currval(column)
            equals.append(Eq(column, variable))
        return And(*equals)

    def set_variable(self, variable, value):
        if isinstance(variable, UnicodeVariable):
            value = unicode(value, self._connection._database._encoding)
        elif isinstance(variable, ListVariable):
            if value == "{}":
                # Optimize the empty array case (parse_array() can handle it).
                value = []
            else:
                value = parse_array(value)
        variable.set(value, from_db=True)


class PostgresConnection(Connection):

    _result_factory = PostgresResult
    _param_mark = "%s"
    _compile = compile

    def _to_database(self, params):
        for param in params:
            if isinstance(param, Variable):
                param = param.get(to_db=True)
            if isinstance(param, (datetime, date, time)):
                yield str(param)
            elif isinstance(param, unicode):
                yield param.encode(self._database._encoding)
            elif isinstance(param, str):
                yield psycopg.Binary(param)
            else:
                yield param


class Postgres(Database):

    _connection_factory = PostgresConnection

    def __init__(self, dbname, host=None, port=None,
                 username=None, password=None, encoding=None):
        if psycopg is dummy:
            raise DatabaseModuleError("'psycopg' module not found")
        self._dsn = "dbname=%s" % dbname
        if host is not None:
            self._dsn += " host=%s" % host
        if port is not None:
            self._dsn += " port=%d" % port
        if username is not None:
            self._dsn += " user=%s" % username
        if password is not None:
            self._dsn += " password=%s" % password

        self._encoding = encoding or "UTF-8"

    def connect(self):
        global psycopg_needs_E
        raw_connection = psycopg.connect(self._dsn)
        if psycopg_needs_E is None:
            # This will conditionally change the compilation of binary
            # variables (StrVariable) to preceed the placeholder with an
            # 'E', if psycopg isn't doing it by itself.
            #
            # The "failing" code path isn't unittested because that
            # would depend on a different psycopg version.  Both branches
            # were manually tested for correctness at some point.
            cursor = raw_connection.cursor()
            try:
                cursor.execute("SELECT E%s", (psycopg.Binary(""),))
            except psycopg.ProgrammingError:
                raw_connection.rollback()
                psycopg_needs_E = False
            else:
                psycopg_needs_E = True
                compile.when(StrVariable)(compile_str_variable_with_E)
        return self._connection_factory(self, raw_connection)


def str_or_none(value):
    return value and str(value)

psycopg.register_type(psycopg.new_type(psycopg.DATETIME.values,
                                       "DT", str_or_none))


def create_from_uri(uri):
    return Postgres(uri.database, uri.host, uri.port,
                    uri.username, uri.password, uri.options.get("encoding"))


# FIXME Make Postgres constructor use that one.
def make_dsn(uri):
    """Convert a URI object to a PostgreSQL DSN string."""
    dsn = "dbname=%s" % uri.database
    if uri.host is not None:
        dsn += " host=%s" % uri.host
    if uri.port is not None:
        dsn += " port=%d" % uri.port
    if uri.username is not None:
        dsn += " user=%s" % uri.username
    if uri.password is not None:
        dsn += " password=%s" % uri.password
    return dsn


def parse_array(array):
    """Parse a PostgreSQL-formatted array literal.

    E.g. r'{{meeting,lunch},{ training , "presentation" },"{}","\"", NULL}'
    makes [["meeting", "lunch"], ["training", "presentation"], "{}", '"', None]
    """

    if array[0] != "{" or array[-1] != "}":
        raise ValueError("Invalid array")
    stack = []
    current = []
    token = ""
    nesting = 0
    quoting = False
    quoted = False
    chars = iter(array)
    for c in chars:
        if quoting:
            if c == "\\":
                token += chars.next()
            elif c == '"':
                quoting = False
            else:
                token += c
        elif c == " ":
            pass
        elif c in ",}":
            if token:
                if quoted:
                    quoted = False
                elif token == "NULL":
                    token = None
                current.append(token)
                token = ""
            if c == "}":
                current = stack.pop()
        elif token:
            token += c
        elif c == '"':
            quoting = True
            quoted = True
        elif c == "{":
            lst = []
            current.append(lst)
            stack.append(current)
            current = lst
        else:
            token = c
    return current[0]<|MERGE_RESOLUTION|>--- conflicted
+++ resolved
@@ -18,11 +18,8 @@
     psycopg = dummy
 
 from storm.expr import And, Eq
-<<<<<<< HEAD
-from storm.variables import Variable, UnicodeVariable, StrVariable
-=======
-from storm.variables import Variable, UnicodeVariable, ListVariable
->>>>>>> e388440a
+from storm.variables import (
+    Variable, UnicodeVariable, StrVariable, ListVariable)
 from storm.database import *
 from storm.exceptions import install_exceptions, DatabaseModuleError
 from storm.expr import FuncExpr, compile
@@ -53,7 +50,6 @@
     for variable in variables:
         elements.append(compile(state, variable))
     return "ARRAY[%s]" % ",".join(elements)
-
 
 def compile_str_variable_with_E(compile, state, variable):
     """Include an E just before the placeholder of string variables.
@@ -150,7 +146,6 @@
                 psycopg_needs_E = True
                 compile.when(StrVariable)(compile_str_variable_with_E)
         return self._connection_factory(self, raw_connection)
-
 
 def str_or_none(value):
     return value and str(value)
