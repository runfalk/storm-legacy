--- conflicted
+++ resolved
@@ -17,16 +17,11 @@
 except:
     psycopg = dummy
 
-<<<<<<< HEAD
-from storm.expr import And, Eq
-from storm.variables import (
-    Variable, UnicodeVariable, StrVariable, ListVariable)
-=======
 from storm.expr import (
     Undef, SetExpr, Select, Alias, And, Eq, FuncExpr, SQLRaw, COLUMN_NAME,
     compile, compile_select, compile_set_expr)
-from storm.variables import Variable, UnicodeVariable, ListVariable
->>>>>>> 0b25a4ae
+from storm.variables import (
+    Variable, UnicodeVariable, StrVariable, ListVariable)
 from storm.database import *
 from storm.exceptions import install_exceptions, DatabaseModuleError
 
@@ -56,18 +51,6 @@
     for variable in variables:
         elements.append(compile(state, variable))
     return "ARRAY[%s]" % ",".join(elements)
-
-def compile_str_variable_with_E(compile, state, variable):
-    """Include an E just before the placeholder of string variables.
-
-    PostgreSQL 8.2 will issue a warning without it, and old versions
-    of psycopg will use plain '' rather than E''.
-    """
-    state.parameters.append(variable)
-    return "E?"
-
-psycopg_needs_E = None
-
 
 @compile.when(SetExpr)
 def compile_set_expr_postgres(compile, state, expr):
@@ -109,6 +92,17 @@
         return compile_select(compile, state, select)
     else:
         return compile_set_expr(compile, state, expr)
+
+def compile_str_variable_with_E(compile, state, variable):
+    """Include an E just before the placeholder of string variables.
+
+    PostgreSQL 8.2 will issue a warning without it, and old versions
+    of psycopg will use plain '' rather than E''.
+    """
+    state.parameters.append(variable)
+    return "E?"
+
+psycopg_needs_E = None
 
 
 class PostgresResult(Result):
