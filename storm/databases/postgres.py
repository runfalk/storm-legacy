#
# Copyright (c) 2006, 2007 Canonical
#
# Written by Gustavo Niemeyer <gustavo@niemeyer.net>
#
# This file is part of Storm Object Relational Mapper.
#
# Storm is free software; you can redistribute it and/or modify
# it under the terms of the GNU Lesser General Public License as
# published by the Free Software Foundation; either version 2.1 of
# the License, or (at your option) any later version.
#
# Storm is distributed in the hope that it will be useful,
# but WITHOUT ANY WARRANTY; without even the implied warranty of
# MERCHANTABILITY or FITNESS FOR A PARTICULAR PURPOSE.  See the
# GNU Lesser General Public License for more details.
#
# You should have received a copy of the GNU Lesser General Public License
# along with this program.  If not, see <http://www.gnu.org/licenses/>.
#
from datetime import datetime, date, time

from storm.databases import dummy

try:
    import psycopg2
    import psycopg2.extensions
except:
    psycopg2 = dummy

from storm.expr import (
<<<<<<< HEAD
    Undef, SetExpr, Insert, Select, Alias, And, Eq, FuncExpr, SQLRaw, Sequence,
    COLUMN_NAME, compile, compile_insert, compile_select, compile_set_expr)
from storm.variables import Variable, ListVariable
from storm.database import Database, Connection, Result
=======
    Undef, SetExpr, Select, Alias, And, Eq, FuncExpr, SQLRaw, COLUMN_NAME,
    compile, compile_select, compile_set_expr, compile_like, Like)
from storm.variables import (
    Variable, UnicodeVariable, StrVariable, ListVariable)
from storm.database import *
>>>>>>> fa1e5c1c
from storm.exceptions import install_exceptions, DatabaseModuleError


install_exceptions(psycopg2)
compile = compile.create_child()


class currval(FuncExpr):

    name = "currval"

    def __init__(self, column):
        self.column = column

@compile.when(currval)
def compile_currval(compile, expr, state):
    return "currval('%s_%s_seq')" % (compile(expr.column.table, state),
                                     expr.column.name)

@compile.when(ListVariable)
def compile_list_variable(compile, list_variable, state):
    elements = []
    variables = list_variable.get(to_db=True)
    if variables is None:
        return "NULL"
    if not variables:
        return "'{}'"
    for variable in variables:
        elements.append(compile(variable, state))
    return "ARRAY[%s]" % ",".join(elements)

@compile.when(SetExpr)
def compile_set_expr_postgres(compile, expr, state):
    if expr.order_by is not Undef:
        # The following statement breaks in postgres:
        #     SELECT 1 AS id UNION SELECT 1 ORDER BY id+1
        # With the error:
        #     ORDER BY on a UNION/INTERSECT/EXCEPT result must
        #     be on one of the result columns
        # So we transform it into something close to:
        #     SELECT * FROM (SELECT 1 AS id UNION SELECT 1) AS a ORDER BY id+1

        # Build new set expression without arguments (order_by, etc).
        new_expr = expr.__class__()
        new_expr.exprs = expr.exprs
        new_expr.all = expr.all

        # Make sure that state.aliases isn't None, since we want them to
        # compile our order_by statement below.
        no_aliases = state.aliases is None
        if no_aliases:
            state.push("aliases", {})

        # Build set expression, collecting aliases.
        set_stmt = SQLRaw("(%s)" % compile_set_expr(compile, new_expr, state))

        # Build order_by statement, using aliases.
        state.push("context", COLUMN_NAME)
        order_by_stmt = SQLRaw(compile(expr.order_by, state))
        state.pop()

        # Discard aliases, if they were not being collected previously.
        if no_aliases:
            state.pop()

        # Build wrapping select statement.
        select = Select(SQLRaw("*"), tables=Alias(set_stmt), limit=expr.limit,
                        offset=expr.offset, order_by=order_by_stmt)
        return compile_select(compile, select, state)
    else:
        return compile_set_expr(compile, expr, state)


<<<<<<< HEAD
@compile.when(Insert)
def compile_insert_postgres(compile, insert, state):
    # PostgreSQL fails with INSERT INTO table VALUES (), so we transform
    # that to INSERT INTO table (id) VALUES (DEFAULT).
    if not insert.map and insert.primary_columns is not Undef:
        insert.map.update(dict.fromkeys(insert.primary_columns,
                                        SQLRaw("DEFAULT")))
    return compile_insert(compile, insert, state)
=======
@compile.when(Like)
def compile_like_postgres(compile, state, like):
    if like.case_sensitive is False:
        return compile_like(compile, state, like, oper=" ILIKE ")
    return compile_like(compile, state, like)

def compile_str_variable_with_E(compile, state, variable):
    """Include an E just before the placeholder of string variables.
>>>>>>> fa1e5c1c


@compile.when(Sequence)
def compile_sequence_postgres(compile, sequence, state):
    return "nextval('%s')" % sequence.name


class PostgresResult(Result):

    def get_insert_identity(self, primary_key, primary_variables):
        equals = []
        for column, variable in zip(primary_key, primary_variables):
            if not variable.is_defined():
                variable = currval(column)
            equals.append(Eq(column, variable))
        return And(*equals)


class PostgresConnection(Connection):

    result_factory = PostgresResult
    param_mark = "%s"
    compile = compile

    def raw_execute(self, statement, params):
        """
        Like L{Connection.raw_execute}, but encode the statement to
        UTF-8 if it is unicode.
        """
        if type(statement) is unicode:
            # psycopg breaks with unicode statements.
            statement = statement.encode("UTF-8")
        return Connection.raw_execute(self, statement, params)

    def to_database(self, params):
        """
        Like L{Connection.to_database}, but this converts datetime
        types to strings, unicode to UTF-8 encoded strings, and
        strings to L{psycopg2.Binary} instances.
        """
        for param in params:
            if isinstance(param, Variable):
                param = param.get(to_db=True)
            if isinstance(param, (datetime, date, time)):
                yield str(param)
            elif isinstance(param, unicode):
                yield param.encode("UTF-8")
            elif isinstance(param, str):
                yield psycopg2.Binary(param)
            else:
                yield param


class Postgres(Database):

    connection_factory = PostgresConnection

    def __init__(self, uri):
        if psycopg2 is dummy:
            raise DatabaseModuleError("'psycopg2' module not found")
        self._dsn = make_dsn(uri)

    def connect(self):
        raw_connection = psycopg2.connect(self._dsn)
        raw_connection.set_client_encoding("UTF8")
        raw_connection.set_isolation_level(
            psycopg2.extensions.ISOLATION_LEVEL_SERIALIZABLE)
        return self.connection_factory(self, raw_connection)


create_from_uri = Postgres


if psycopg2 is not dummy:
    psycopg2.extensions.register_type(psycopg2.extensions.UNICODE)
    psycopg2.extensions.register_type(psycopg2._psycopg.UNICODEARRAY)


def make_dsn(uri):
    """Convert a URI object to a PostgreSQL DSN string."""
    dsn = "dbname=%s" % uri.database
    if uri.host is not None:
        dsn += " host=%s" % uri.host
    if uri.port is not None:
        dsn += " port=%d" % uri.port
    if uri.username is not None:
        dsn += " user=%s" % uri.username
    if uri.password is not None:
        dsn += " password=%s" % uri.password
    return dsn<|MERGE_RESOLUTION|>--- conflicted
+++ resolved
@@ -29,18 +29,11 @@
     psycopg2 = dummy
 
 from storm.expr import (
-<<<<<<< HEAD
-    Undef, SetExpr, Insert, Select, Alias, And, Eq, FuncExpr, SQLRaw, Sequence,
-    COLUMN_NAME, compile, compile_insert, compile_select, compile_set_expr)
+    Undef, SetExpr, Select, Insert, Alias, And, Eq, FuncExpr, SQLRaw, Sequence,
+    Like, COLUMN_NAME, compile, compile_select, compile_insert,
+    compile_set_expr, compile_like)
 from storm.variables import Variable, ListVariable
 from storm.database import Database, Connection, Result
-=======
-    Undef, SetExpr, Select, Alias, And, Eq, FuncExpr, SQLRaw, COLUMN_NAME,
-    compile, compile_select, compile_set_expr, compile_like, Like)
-from storm.variables import (
-    Variable, UnicodeVariable, StrVariable, ListVariable)
-from storm.database import *
->>>>>>> fa1e5c1c
 from storm.exceptions import install_exceptions, DatabaseModuleError
 
 
@@ -72,6 +65,7 @@
         elements.append(compile(variable, state))
     return "ARRAY[%s]" % ",".join(elements)
 
+
 @compile.when(SetExpr)
 def compile_set_expr_postgres(compile, expr, state):
     if expr.order_by is not Undef:
@@ -114,7 +108,6 @@
         return compile_set_expr(compile, expr, state)
 
 
-<<<<<<< HEAD
 @compile.when(Insert)
 def compile_insert_postgres(compile, insert, state):
     # PostgreSQL fails with INSERT INTO table VALUES (), so we transform
@@ -123,21 +116,19 @@
         insert.map.update(dict.fromkeys(insert.primary_columns,
                                         SQLRaw("DEFAULT")))
     return compile_insert(compile, insert, state)
-=======
-@compile.when(Like)
-def compile_like_postgres(compile, state, like):
-    if like.case_sensitive is False:
-        return compile_like(compile, state, like, oper=" ILIKE ")
-    return compile_like(compile, state, like)
-
-def compile_str_variable_with_E(compile, state, variable):
-    """Include an E just before the placeholder of string variables.
->>>>>>> fa1e5c1c
 
 
 @compile.when(Sequence)
 def compile_sequence_postgres(compile, sequence, state):
     return "nextval('%s')" % sequence.name
+
+
+@compile.when(Like)
+def compile_like_postgres(compile, like, state):
+    if like.case_sensitive is False:
+        return compile_like(compile, like, state, oper=" ILIKE ")
+    return compile_like(compile, like, state)
+
 
 
 class PostgresResult(Result):
