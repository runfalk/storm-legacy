--- conflicted
+++ resolved
@@ -289,20 +289,12 @@
         # XXX: 2007-09-17 jamesh
         # I have no idea why I am seeing the last exception message
         # after upgrading to Gutsy.
-<<<<<<< HEAD
+        msg = str(exc)
         return (msg.startswith("server closed the connection unexpectedly") or
                 msg.startswith("could not connect to server") or
                 msg.startswith("no connection to the server") or
                 msg.startswith("connection not open") or
                 msg.startswith("losed the connection unexpectedly"))
-=======
-        msg = str(exc)
-        return (msg.startswith('server closed the connection unexpectedly') or
-                msg.startswith('could not connect to server') or
-                msg.startswith('no connection to the server') or
-                msg.startswith('connection not open') or
-                msg.startswith('losed the connection unexpectedly'))
->>>>>>> 62dd1965
 
 
 class Postgres(Database):
