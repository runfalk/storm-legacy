--- conflicted
+++ resolved
@@ -117,21 +117,6 @@
                 variable = currval(column)
             equals.append(Eq(column, variable))
         return And(*equals)
-
-    def set_variable(self, variable, value):
-<<<<<<< HEAD
-        if isinstance(variable, UnicodeVariable):
-            if not isinstance(value, unicode):
-                value = unicode(value, self._connection._database._encoding)
-=======
-        if isinstance(variable, ListVariable):
-            if value == "{}":
-                # Optimize the empty array case (parse_array() can handle it).
-                value = []
-            else:
-                value = parse_array(value)
->>>>>>> 38c93b3e
-        variable.set(value, from_db=True)
 
 
 class PostgresConnection(Connection):
@@ -165,15 +150,9 @@
     _connection_factory = PostgresConnection
 
     def __init__(self, dbname, host=None, port=None,
-<<<<<<< HEAD
-                 username=None, password=None, encoding=None):
+                 username=None, password=None):
         if psycopg2 is dummy:
             raise DatabaseModuleError("'psycopg2' module not found")
-=======
-                 username=None, password=None):
-        if psycopg is dummy:
-            raise DatabaseModuleError("'psycopg' module not found")
->>>>>>> 38c93b3e
         self._dsn = "dbname=%s" % dbname
         if host is not None:
             self._dsn += " host=%s" % host
@@ -186,15 +165,8 @@
 
     def connect(self):
         global psycopg_needs_E
-<<<<<<< HEAD
         raw_connection = psycopg2.connect(self._dsn)
-=======
-        raw_connection = psycopg.connect(self._dsn)
-        # Put the connection into UTF-8 mode.
-        cursor = raw_connection.cursor()
-        cursor.execute('SET client_encoding TO UTF8')
-        raw_connection.commit()
->>>>>>> 38c93b3e
+        raw_connection.set_client_encoding('UTF8')
         if psycopg_needs_E is None:
             # This will conditionally change the compilation of binary
             # variables (StrVariable) to preceed the placeholder with an
@@ -214,34 +186,13 @@
                 compile.when(StrVariable)(compile_str_variable_with_E)
         return self._connection_factory(self, raw_connection)
 
-<<<<<<< HEAD
+
 if psycopg2 is not dummy:
-    def str_or_none(value, cursor):
-        return value and str(value)
-
-    psycopg2.extensions.register_type(
-        psycopg2.extensions.new_type(psycopg2.DATETIME.values, "DT",
-                                     str_or_none))
-=======
-
-def decode_unicode(value):
-    if value is not None:
-        value = value.decode('UTF-8')
-    return value
-
-
-def str_or_none(value):
-    return value and str(value)
-
-
-if psycopg is not dummy:
-    # Register for char, name, text, bpchar and varchar (like psycopg2 does)
-    psycopg.register_type(psycopg.new_type(
-        (18, 19, 25, 1042, 1043), "UNICODE", decode_unicode))
-
-    psycopg.register_type(psycopg.new_type(
-        psycopg.DATETIME.values, "DT", str_or_none))
->>>>>>> 38c93b3e
+    psycopg2.extensions.register_type(psycopg2.extensions.DATE)
+    psycopg2.extensions.register_type(psycopg2.extensions.INTERVAL)
+    psycopg2.extensions.register_type(psycopg2.extensions.TIME)
+    psycopg2.extensions.register_type(psycopg2.extensions.UNICODE)
+    psycopg2.extensions.register_type(psycopg2._psycopg.UNICODEARRAY)
 
 
 def create_from_uri(uri):
