#
# Copyright (c) 2006, 2007 Canonical
#
# Written by Gustavo Niemeyer <gustavo@niemeyer.net>
#
# This file is part of Storm Object Relational Mapper.
#
# Storm is free software; you can redistribute it and/or modify
# it under the terms of the GNU Lesser General Public License as
# published by the Free Software Foundation; either version 2.1 of
# the License, or (at your option) any later version.
#
# Storm is distributed in the hope that it will be useful,
# but WITHOUT ANY WARRANTY; without even the implied warranty of
# MERCHANTABILITY or FITNESS FOR A PARTICULAR PURPOSE.  See the
# GNU Lesser General Public License for more details.
#
# You should have received a copy of the GNU Lesser General Public License
# along with this program.  If not, see <http://www.gnu.org/licenses/>.
#
from datetime import datetime, date, time
from time import sleep, time as now
import sys
import re

from storm.databases import dummy

try:
    from pysqlite2 import dbapi2 as sqlite
    sqlite # pyflakes
except ImportError:
    try:
        from sqlite3 import dbapi2 as sqlite
    except ImportError:
        sqlite = dummy

<<<<<<< HEAD
from storm.variables import Variable, RawStrVariable
from storm.database import *
=======
from storm.variables import Variable, CharsVariable
from storm.database import Connection, Database, Result
>>>>>>> a88db3e4
from storm.exceptions import install_exceptions, DatabaseModuleError
from storm.expr import (
    Select, SELECT, Undef, SQLRaw, Union, Except, Intersect,
    compile, compile_select)


install_exceptions(sqlite)


compile = compile.create_child()

@compile.when(Select)
def compile_select_sqlite(compile, select, state):
    if select.offset is not Undef and select.limit is Undef:
        select.limit = sys.maxint
    statement = compile_select(compile, select, state)
    if state.context is SELECT:
        # SQLite breaks with (SELECT ...) UNION (SELECT ...), so we
        # do SELECT * FROM (SELECT ...) instead.  This is important
        # because SELECT ... UNION SELECT ... ORDER BY binds the ORDER BY
        # to the UNION instead of SELECT.
        return "SELECT * FROM (%s)" % statement
    return statement

# Considering the above, selects have a greater precedence.
compile.set_precedence(5, Union, Except, Intersect)


class SQLiteResult(Result):

    def get_insert_identity(self, primary_key, primary_variables):
        return SQLRaw("(OID=%d)" % self._raw_cursor.lastrowid)

    @staticmethod
    def set_variable(variable, value):
        if isinstance(variable, RawStrVariable):
            # pysqlite2 may return unicode.
            value = str(value)
        variable.set(value, from_db=True)

    @staticmethod
    def _from_database(row):
        for value in row:
            if isinstance(value, buffer):
                yield str(value)
            else:
                yield value


class SQLiteConnection(Connection):

    _result_factory = SQLiteResult
    _compile = compile
    _in_transaction = False

    @staticmethod
    def _to_database(params):
        for param in params:
            if isinstance(param, Variable):
                param = param.get(to_db=True)
            if isinstance(param, (datetime, date, time)):
                yield str(param)
            elif isinstance(param, str):
                yield buffer(param)
            else:
                yield param

    def commit(self):
        # See story at the end to understand why we do COMMIT manually.
        if self._in_transaction:
            self._in_transaction = False
            self._raw_connection.execute("COMMIT")

    def rollback(self):
        # See story at the end to understand why we do ROLLBACK manually.
        if self._in_transaction:
            self._in_transaction = False
            self._raw_connection.execute("ROLLBACK")

    def _raw_execute(self, statement, params=None, _started=None):
        """Execute a raw statement with the given parameters.

        This method will automatically retry on locked database errors.
        This should be done by pysqlite, but it doesn't work with
        versions < 2.3.4, so we make sure the timeout is respected
        here.
        """
        if not self._in_transaction:
            # See story at the end to understand why we do BEGIN manually.
            self._in_transaction = True
            self._raw_connection.execute("BEGIN")
        while True:
            try:
                return Connection._raw_execute(self, statement, params)
            except sqlite.OperationalError, e:
                if str(e) != "database is locked":
                    raise
                if _started is None:
                    _started = now()
                elif now() - _started < self._database._timeout:
                    sleep(0.1)
                else:
                    raise


class SQLite(Database):

    _connection_factory = SQLiteConnection

    def __init__(self, uri):
        if sqlite is dummy:
            raise DatabaseModuleError("'pysqlite2' module not found")
        self._filename = uri.database or ":memory:"
        self._timeout = float(uri.options.get("timeout", 5))

    def connect(self):
        # See the story at the end to understand why we set isolation_level.
        raw_connection = sqlite.connect(self._filename, timeout=self._timeout,
                                        isolation_level=None)
        return self._connection_factory(self, raw_connection)


create_from_uri = SQLite


# Here is a sad story about PySQLite2.
# 
# PySQLite does some very dirty tricks to control the moment in
# which transactions begin and end.  It actually *changes* the
# transactional behavior of SQLite.
# 
# The real behavior of SQLite is that transactions are SERIALIZABLE
# by default.  That is, any reads are repeatable, and changes in
# other threads or processes won't modify data for already started
# transactions that have issued any reading or writing statements.
# 
# PySQLite changes that in a very unpredictable way.  First, it will
# only actually begin a transaction if a INSERT/UPDATE/DELETE/REPLACE
# operation is executed (yes, it will parse the statement).  This
# means that any SELECTs executed *before* one of the former mentioned
# operations are seen, will be operating in READ COMMITTED mode.  Then,
# if after that a INSERT/UPDATE/DELETE/REPLACE is seen, the transaction
# actually begins, and so it moves into SERIALIZABLE mode.
# 
# Another pretty surprising behavior is that it will *commit* any
# on-going transaction if any other statement besides
# SELECT/INSERT/UPDATE/DELETE/REPLACE is seen.
# 
# In an ORM we're really dealing with cached data, so working on top
# of a system like that means that cache validity is pretty random.
# 
# So what we do about that in this module is disabling all that hackery
# by *pretending* to PySQLite that we'll work without transactions
# (isolation_level=None), and then we actually take responsibility for
# controlling the transaction.
# 
# References:
#     http://www.sqlite.org/lockingv3.html
#     http://docs.python.org/lib/sqlite3-Controlling-Transactions.html
#<|MERGE_RESOLUTION|>--- conflicted
+++ resolved
@@ -21,26 +21,19 @@
 from datetime import datetime, date, time
 from time import sleep, time as now
 import sys
-import re
 
 from storm.databases import dummy
 
 try:
     from pysqlite2 import dbapi2 as sqlite
-    sqlite # pyflakes
 except ImportError:
     try:
         from sqlite3 import dbapi2 as sqlite
     except ImportError:
         sqlite = dummy
 
-<<<<<<< HEAD
 from storm.variables import Variable, RawStrVariable
-from storm.database import *
-=======
-from storm.variables import Variable, CharsVariable
-from storm.database import Connection, Database, Result
->>>>>>> a88db3e4
+from storm.database import Database, Connection, Result
 from storm.exceptions import install_exceptions, DatabaseModuleError
 from storm.expr import (
     Select, SELECT, Undef, SQLRaw, Union, Except, Intersect,
