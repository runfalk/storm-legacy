--- conflicted
+++ resolved
@@ -326,30 +326,6 @@
         return tuple(result)
 
     @classmethod
-<<<<<<< HEAD
-    def _find(cls, clause=None, clauseTables=None, orderBy=None,
-              limit=None, distinct=None, prejoins=_IGNORED,
-              prejoinClauseTables=_IGNORED, selectAlso=None, _by={}):
-        store = cls._get_store()
-        if clause is None:
-            args = ()
-        else:
-            args = (clause,)
-        if clauseTables is not None:
-            clauseTables = set(table.lower() for table in clauseTables)
-            clauseTables.add(cls.__storm_table__.lower())
-            store = store.using(*clauseTables)
-        result = store.find(cls, *args, **_by)
-        if orderBy is not None:
-            result.order_by(*cls._parse_orderBy(orderBy))
-        if selectAlso is not None:
-            result._add_select_also(SQL(selectAlso))
-        result.config(limit=limit, distinct=distinct)
-        return result
-
-    @classmethod
-=======
->>>>>>> 0be038e5
     def select(cls, *args, **kwargs):
         return SQLObjectResultSet(cls, *args, **kwargs)
 
@@ -394,7 +370,7 @@
 
     def __init__(self, cls, clause=None, clauseTables=None, orderBy=None,
                  limit=None, distinct=None, prejoins=None,
-                 prejoinClauseTables=None,
+                 prejoinClauseTables=None, selectAlso=None,
                  by={}, prepared_result_set=None, slice=None):
         self._cls = cls
         self._clause = clause
@@ -404,6 +380,7 @@
         self._distinct = distinct
         self._prejoins = prejoins
         self._prejoinClauseTables = prejoinClauseTables
+        self._selectAlso = selectAlso
 
         # Parameters not mapping SQLObject:
         self._by = by
@@ -468,6 +445,9 @@
 
         if self._orderBy is not None:
             result.order_by(*self._cls._parse_orderBy(self._orderBy))
+
+        if self._selectAlso is not None:
+            result._add_select_also(SQL(self._selectAlso))
 
         if self._limit is not None or self._distinct is not None:
             result.config(limit=self._limit, distinct=self._distinct)
