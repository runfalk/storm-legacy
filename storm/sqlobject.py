--- conflicted
+++ resolved
@@ -200,13 +200,8 @@
 
         id_type = dict.setdefault("_idType", int)
         id_cls = {int: Int, str: RawStr, unicode: AutoUnicode}[id_type]
-<<<<<<< HEAD
-        dict['id'] = id_cls(id_name, primary=True, default=AutoReload)
-        attr_to_prop[id_name] = 'id'
-=======
-        dict["id"] = id_cls(id_name, primary=True)
+        dict["id"] = id_cls(id_name, primary=True, default=AutoReload)
         attr_to_prop[id_name] = "id"
->>>>>>> d73e3777
 
         # Notice that obj is the class since this is the metaclass.
         obj = super(SQLObjectMeta, cls).__new__(cls, name, bases, dict)
@@ -355,7 +350,6 @@
         result = SQLObjectResultSet(cls, orderBy=orderBy, by=kwargs)
         return result._first()
 
-<<<<<<< HEAD
     def syncUpdate(self):
         self._get_store().flush()
 
@@ -363,11 +357,6 @@
         store = self._get_store()
         store.flush()
         store.autoreload(self)
-=======
-    # Thanks goodness we don't need these.
-    def sync(self): pass
-    def syncUpdate(self): pass
->>>>>>> d73e3777
 
 
 class SQLObjectResultSet(object):
@@ -484,7 +473,6 @@
 
     def __getitem__(self, index):
         if isinstance(index, slice):
-<<<<<<< HEAD
             if not index.start and not index.stop:
                 return self
 
@@ -497,19 +485,15 @@
                 start, stop, step = index.indices(len(L))
                 assert step == 1, "slice step must be 1"
                 index = slice(start, stop)
-            return self.__class__(self._result_set[index], self._cls)
+            return self._copy(slice=index)
         else:
             if index < 0:
                 L = list(self)
                 if len(L) > 100:
                     warnings.warn('Negative indices are slow: '
                                   'fetched %d rows.' % (len(L),))
-                return L[index]
-            return self._result_set[index]
-=======
-            return self._copy(slice=index)
-        return detuplelize(self._result_set[index])
->>>>>>> d73e3777
+                return detuplelize(L[index])
+            return detuplelize(self._result_set[index])
 
     def __nonzero__(self):
         return self._result_set.any() is not None
