import re

from storm.properties import Unicode, Str, Int, Bool, DateTime, Date
from storm.references import Reference, ReferenceSet
from storm.store import Store
from storm.base import Storm
from storm.expr import SQL, Desc
from storm.tz import tzutc
from storm import Undef


__all__ = ["SQLObjectBase", "StringCol", "IntCol", "BoolCol", "DateCol",
           "UtcDateTimeCol", "ForeignKey", "SQLMultipleJoin",
           "SQLRelatedJoin"]


class SQLObjectStyle(object):

    longID = False

    def idForTable(self, table_name):
        if self.longID:
            return self.tableReference(table_name)
        else:
            return 'id'

    def pythonClassToAttr(self, class_name):
        return self._lowerword(class_name)

    def instanceAttrToIDAttr(self, attr_name):
        return attr_name + "ID"

    def pythonAttrToDBColumn(self, attr_name):
        return self._mixed_to_under(attr_name)

    def dbColumnToPythonAttr(self, column_name):
        return self._under_to_mixed(column_name)

    def pythonClassToDBTable(self, class_name):
        return class_name[0].lower()+self._mixed_to_under(class_name[1:])

    def dbTableToPythonClass(self, table_name):
        return table[0].upper()+self._under_to_mixed(table_name[1:])

    def pythonClassToDBTableReference(self, class_name):
        return self.tableReference(self.pythonClassToDBTable(class_name))

    def tableReference(self, table_name):
        return table_name+"_id"

    def _mixed_to_under(self, name, _re=re.compile(r'[A-Z]+')):
        if name.endswith('ID'):
            return self._mixed_to_under(name[:-2]+"_id")
        name = _re.sub(self._mixed_to_under_sub, name)
        if name.startswith('_'):
            return name[1:]
        return name
    
    def _mixed_to_under_sub(self, match):
        m = match.group(0).lower()
        if len(m) > 1:
            return '_%s_%s' % (m[:-1], m[-1])
        else:
            return '_%s' % m

    def _under_to_mixed(self, name, _re=re.compile('_.')):
        if name.endswith('_id'):
            return self._under_to_mixed(name[:-3] + "ID")
        return _re.sub(self._under_to_mixed_sub, name)

    def _under_to_mixed_sub(self, match):
        return match.group(0)[1].upper()

    @staticmethod
    def _capword(s):
        return s[0].upper() + s[1:]
    
    @staticmethod
    def _lowerword(s):
        return s[0].lower() + s[1:]


class ForeignKey(object):

    def __init__(self, foreignKey, **kwargs):
        self.foreignKey = foreignKey
        self.kwargs = kwargs


class SQLObjectMeta(type(Storm)):

    @staticmethod
    def _get_attr(attr, bases, dict):
        value = dict.get(attr)
        if value is None:
            for base in bases:
                value = getattr(base, attr, None)
                if value is not None:
                    break
        return value

    def __new__(cls, name, bases, dict):
        style = cls._get_attr("_style", bases, dict)
        if style is None:
            dict["_style"] = style = SQLObjectStyle()

        table_name = cls._get_attr("_table", bases, dict)
        if table_name is None:
            table_name = style.pythonClassToDBTable(name)

        id_name = cls._get_attr("_idName", bases, dict)
        if id_name is None:
            id_name = style.idForTable(table_name)

        default_order = cls._get_attr("_defaultOrder", bases, dict)
        if default_order is not None:
            dict["__order__"] = default_order

        dict["__table__"] = table_name, id_name

        for attr, prop in dict.items():
            if isinstance(prop, ForeignKey):
<<<<<<< HEAD
                dbName = prop.kwargs.get("dbName", attr)
                local_prop_name = style.instanceAttrToIDAttr(attr)
                dict[local_prop_name] = local_prop = Int(dbName)
                # XXX 'id' shouldn't be hardcoded here. Instead, use a
                #     special PropertyRegistry that is able to interpret
                #     SQLObject IDs dynamically.
                dict[attr] = Reference(local_prop, "%s.id" % prop.foreignKey)
=======
                local_prop_name = prop.kwargs.get("dbName")
                if local_prop_name is None:
                    # XXX UNTESTED!
                    local_prop_name = style.instanceAttrToIDAttr(attr)
                dict[local_prop_name] = local_prop = Int()
                dict[attr] = Reference(local_prop,
                                       "%s.<primary key>" % prop.foreignKey)
>>>>>>> 311e871f

        dict[id_name] = {int: Int(),
                         str: Str(),
                         unicode: Unicode()}[dict.get("_idType", int)]

        obj = super(SQLObjectMeta, cls).__new__(cls, name, bases, dict)

        obj._storm_property_registry.add_property(obj, getattr(obj, id_name),
                                                  "<primary key>")
        return obj


class TableDotQ(object):
    """A descriptor that mimics the SQLObject 'Table.q' syntax"""
    def __init__(self, cls):
        self.cls = cls

    def __get__(self, instance, cls=None):
        assert self.cls is None
        if cls is None:
            cls = instance
        return self.__class__(cls)

    def __getattr__(self, attr):
        if attr.startswith('__'):
            raise AttributeError(attr)
        elif attr == 'id':
            return getattr(self.cls, self.cls.__table__[1])
        else:
            return getattr(self.cls, attr)


class SQLObjectBase(Storm):
    __metaclass__ = SQLObjectMeta

    q = TableDotQ(None)

    def __init__(self, **kwargs):
        for attr, value in kwargs.iteritems():
            setattr(self, attr, value)
        self._get_store().add(self)

    @staticmethod
    def _get_store():
        raise NotImplementedError("SQLObjectBase._get_store() "
                                  "must be implemented")

    @classmethod
    def get(cls, id):
        store = cls._get_store()
        return store.get(cls, id)

    @classmethod
    def select(cls, expr=None, orderBy=None):
        store = cls._get_store()
        if expr is None:
            args = ()
        else:
            if isinstance(expr, basestring):
                expr = SQL(expr)
            args = (expr,)
        result = store.find(cls, *args)
        if orderBy is not None:
            result.order_by(tuple(cls._parse_orderBy(orderBy)))
        return SQLObjectResultSet(result, cls)

    @classmethod
    def selectBy(cls, **kwargs):
        store = cls._get_store()
        return SQLObjectResultSet(store.find(cls, **kwargs), cls)

    @classmethod
    def selectOne(cls, expr):
        store = cls._get_store()
        if expr is None:
            args = ()
        else:
            if isinstance(expr, basestring):
                expr = SQL(expr)
            args = (expr,)
        return store.find(cls, *args).one()

    @classmethod
    def selectOneBy(cls, **kwargs):
        store = cls._get_store()
        return store.find(cls, **kwargs).one()

    @classmethod
    def selectFirst(cls, expr, orderBy=None):
        store = cls._get_store()
        if expr is None:
            args = ()
        else:
            if isinstance(expr, basestring):
                expr = SQL(expr)
            args = (expr,)
        result = store.find(cls, *args)
        if orderBy is not None:
            result.order_by(*cls._parse_orderBy(orderBy))
        return result.first()

    @classmethod
    def selectFirstBy(cls, orderBy=None, **kwargs):
        store = cls._get_store()
        result = store.find(cls, **kwargs)
        if orderBy is not None:
            result.order_by(*cls._parse_orderBy(orderBy))
        return result.first()

    @classmethod
    def _parse_orderBy(cls, orderBy):
        result = []
        if not isinstance(orderBy, (tuple, list)):
            orderBy = (orderBy,)
        for item in orderBy:
            if isinstance(item, basestring):
                if item.startswith("-"):
                    result.append(Desc(getattr(cls, item[1:])))
                else:
                    result.append(getattr(cls, item))
            else:
                result.append(item)
        return tuple(result)

    # Dummy methods.
    def sync(self): pass
    def syncUpdate(self): pass


class SQLObjectResultSet(object):

    def __init__(self, result_set, cls):
        self._result_set = result_set
        self._cls = cls

    def count(self):
        return self._result_set.count()

    def __getitem__(self, index):
        return self._result_set[index]

    def orderBy(self, orderBy):
        result_set = self._result_set.copy()
        result_set.order_by(*self._cls._parse_orderBy(orderBy))
        return SQLObjectResultSet(result_set, self._cls)


class PropertyAdapter(object):

    _kwargs = {}

    def __init__(self, dbName=None, notNull=False, default=Undef,
                 alternateID=None, unique=None, name=None,
                 alternateMethodName=None, length=None, immutable=None):

        # XXX TEST THIS FOR GOD's SAKE!

        # XXX: handle:
        #   - alternateID
        #   - alternateMethodName
        #        (define a method "by + alternateID.capitalized()")
        #   - immutable (causes setting the attribute to fail)

        # XXX: ignore
        #   - unique (for tablebuilder)
        #   - length (for tablebuilder for StringCol)
        #   - name (for _columns stuff)

        if callable(default):
            default_factory = default
            default = Undef
        else:
            default_factory = Undef
        super(PropertyAdapter, self).__init__(dbName, allow_none=not notNull,
                                              default_factory=default_factory,
                                              default=default, **self._kwargs)


class StringCol(PropertyAdapter, Unicode):
    pass

class IntCol(PropertyAdapter, Int):
    pass

class BoolCol(PropertyAdapter, Bool):
    pass

class UtcDateTimeCol(PropertyAdapter, DateTime):
    _kwargs = {"tzinfo": tzutc()}

class DateCol(PropertyAdapter, Date):
    pass


class SQLMultipleJoin(ReferenceSet):

    def __init__(self, otherClass=None, joinColumn=None,
                 intermediateTable=None, otherColumn=None, orderBy=None):
        if intermediateTable:
            args = ("<primary key>",
                    "%s.%s" % (intermediateTable, joinColumn),
                    "%s.%s" % (intermediateTable, otherColumn),
                    "%s.<primary key>" % otherClass)
        else:
            args = ("<primary key>", "%s.%s" % (otherClass, joinColumn))
        ReferenceSet.__init__(self, *args)
        self._orderBy = orderBy

    def __get__(self, obj, cls=None):
        if obj is None:
            return self
        bound_reference_set = ReferenceSet.__get__(self, obj)
        target_cls = bound_reference_set._target_cls
        result_set = bound_reference_set.find()
        if self._orderBy:
            result_set.order_by(*target_cls._parse_orderBy(self._orderBy))
        return SQLObjectResultSet(result_set, target_cls)

SQLRelatedJoin = SQLMultipleJoin<|MERGE_RESOLUTION|>--- conflicted
+++ resolved
@@ -120,23 +120,11 @@
 
         for attr, prop in dict.items():
             if isinstance(prop, ForeignKey):
-<<<<<<< HEAD
                 dbName = prop.kwargs.get("dbName", attr)
                 local_prop_name = style.instanceAttrToIDAttr(attr)
                 dict[local_prop_name] = local_prop = Int(dbName)
-                # XXX 'id' shouldn't be hardcoded here. Instead, use a
-                #     special PropertyRegistry that is able to interpret
-                #     SQLObject IDs dynamically.
-                dict[attr] = Reference(local_prop, "%s.id" % prop.foreignKey)
-=======
-                local_prop_name = prop.kwargs.get("dbName")
-                if local_prop_name is None:
-                    # XXX UNTESTED!
-                    local_prop_name = style.instanceAttrToIDAttr(attr)
-                dict[local_prop_name] = local_prop = Int()
                 dict[attr] = Reference(local_prop,
                                        "%s.<primary key>" % prop.foreignKey)
->>>>>>> 311e871f
 
         dict[id_name] = {int: Int(),
                          str: Str(),
