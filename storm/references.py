#
# Copyright (c) 2006, 2007 Canonical
#
# Written by Gustavo Niemeyer <gustavo@niemeyer.net>
#
# This file is part of Storm Object Relational Mapper.
#
# Storm is free software; you can redistribute it and/or modify
# it under the terms of the GNU Lesser General Public License as
# published by the Free Software Foundation; either version 2.1 of
# the License, or (at your option) any later version.
#
# Storm is distributed in the hope that it will be useful,
# but WITHOUT ANY WARRANTY; without even the implied warranty of
# MERCHANTABILITY or FITNESS FOR A PARTICULAR PURPOSE.  See the
# GNU Lesser General Public License for more details.
#
# You should have received a copy of the GNU Lesser General Public License
# along with this program.  If not, see <http://www.gnu.org/licenses/>.
#
from storm.exceptions import WrongStoreError, NoStoreError, ClassInfoError
from storm.store import Store, get_where_for_args
from storm.variables import LazyValue
from storm.expr import (
    Select, Column, Exists, ComparableExpr, LeftJoin, SQLRaw,
    compare_columns, compile)
from storm.info import get_cls_info, get_obj_info


__all__ = ["Reference", "ReferenceSet", "Proxy"]


class LazyAttribute(object):
    """
    This descriptor will call the named attribute builder to
    initialize the given attribute on first access.  It avoids
    having a test at every single place where the attribute is
    touched when lazy initialization is wanted, and prevents
    paying the price of a normal property when classes are
    seldomly instantiated (the case of references).
    """

    def __init__(self, attr, attr_builder):
        self._attr = attr
        self._attr_builder = attr_builder

    def __get__(self, obj, cls=None):
        getattr(obj, self._attr_builder)()
        return getattr(obj, self._attr)


class PendingReferenceValue(LazyValue):
    """Lazy value to be used as a marker for unflushed foreign keys.

    When a reference is set to an object which is still unflushed,
    the foreign key in the local object remains set to this value
    until the object is flushed.
    """

PendingReferenceValue = PendingReferenceValue()


class Reference(object):
    """Descriptor for one-to-one relationships.

    This is typically used when the class that it is being defined on
    has a foreign key onto another table::

        class OtherGuy(object):
            ...
            id = Int()

        class MyGuy(object):
            ...
            other_guy_id = Int()
            other_guy = Reference(other_guy_id, OtherGuy.id)

    but can also be used for backwards references, where OtherGuy's
    table has a foreign key onto the class that you want this property
    on::

        class OtherGuy(object):
            ...
            my_guy_id = Int() # in the database, a foreign key to my_guy.id

        class MyGuy(object):
            ...
            id = Int()
            other_guy = Reference(id, OtherGuy.my_guy_id, on_remote=True)

    In both cases, C{MyGuy().other_guy} will resolve to the
    C{OtherGuy} instance which is linked to it. In the first case, it
    will be the C{OtherGuy} instance whose C{id} is equivalent to the
    C{MyGuy}'s C{other_guy_id}; in the second, it'll be the
    C{OtherGuy} instance whose C{my_guy_id} is equivalent to the
    C{MyGuy}'s C{id}.

    Assigning to the property, for example with C{MyGuy().other_guy =
    OtherGuy()}, will link the objects and update either
    C{MyGuy.other_guy_id} or C{OtherGuy.my_guy_id} accordingly.
    """

    # Must initialize _relation later because we don't want to resolve
    # string references at definition time, since classes refered to might
    # not be available yet.  Notice that this attribute is "public" to the
    # Proxy class and the SQLObject wrapper.  It's still underlined because
    # it's *NOT* part of the public API of Storm (we'll modify it without
    # warnings!).
    _relation = LazyAttribute("_relation", "_build_relation")

    def __init__(self, local_key, remote_key, on_remote=False):
        """
        Create a Reference property.

        @param local_key: The sibling column which is the foreign key
            onto C{remote_key}. (unless C{on_remote} is passed; see
            below).
        @param remote_key: The column on the referred-to object which
            will have the same value as that for C{local_key} when
            resolved on an instance.
        @param on_remote: If specified, then the reference is
            backwards: It is the C{remote_key} which is a foreign key
            onto C{local_key}.
        """
        self._local_key = local_key
        self._remote_key = remote_key
        self._on_remote = on_remote
        self._cls = None

    def __get__(self, local, cls=None):
        if local is not None:
            # Don't use local here, as it might be security proxied.
            local = get_obj_info(local).get_obj()

        if self._cls is None:
            self._cls = _find_descriptor_class(cls or local.__class__, self)

        if local is None:
            return self

        remote = self._relation.get_remote(local)
        if remote is not None:
            return remote

        if self._relation.local_variables_are_none(local):
            return None

        store = Store.of(local)
        if store is None:
            return None

        if self._relation.remote_key_is_primary:
            remote = store.get(self._relation.remote_cls,
                               self._relation.get_local_variables(local))
        else:
            where = self._relation.get_where_for_remote(local)
            result = store.find(self._relation.remote_cls, where)
            remote = result.one()

        if remote is not None:
            self._relation.link(local, remote)

        return remote

    def __set__(self, local, remote):
        # Don't use local here, as it might be security proxied or something.
        local = get_obj_info(local).get_obj()

        if self._cls is None:
            self._cls = _find_descriptor_class(local.__class__, self)

        if remote is None:
            if self._on_remote:
                remote = self.__get__(local)
                if remote is None:
                    return
            else:
                remote = self._relation.get_remote(local)
            if remote is None:
                remote_info = None
            else:
                remote_info = get_obj_info(remote)
            self._relation.unlink(get_obj_info(local), remote_info, True)
        else:
            # Don't use remote here, as it might be
            # security proxied or something.
            try:
                remote = get_obj_info(remote).get_obj()
            except ClassInfoError:
                pass # It might fail when remote is a tuple or a raw value.
            self._relation.link(local, remote, True)

    def _build_relation(self):
        resolver = PropertyResolver(self, self._cls)
        self._local_key = resolver.resolve(self._local_key)
        self._remote_key = resolver.resolve(self._remote_key)
        self._relation = Relation(self._local_key, self._remote_key,
                                  False, self._on_remote)

    def __eq__(self, other):
        return self._relation.get_where_for_local(other)


class ReferenceSet(object):

    # Must initialize later because we don't want to resolve string
    # references at definition time, since classes refered to might
    # not be available yet.
    _relation1 = LazyAttribute("_relation1", "_build_relations")
    _relation2 = LazyAttribute("_relation2", "_build_relations")

    def __init__(self, local_key1, remote_key1,
                 remote_key2=None, local_key2=None, order_by=None):
        self._local_key1 = local_key1
        self._remote_key1 = remote_key1
        self._remote_key2 = remote_key2
        self._local_key2 = local_key2
        self._order_by = order_by
        self._cls = None

    def __get__(self, local, cls=None):
        if local is not None:
            # Don't use local here, as it might be security proxied.
            local = get_obj_info(local).get_obj()

        if self._cls is None:
            self._cls = _find_descriptor_class(cls or local.__class__, self)

        if local is None:
            return self

        #store = Store.of(local)
        #if store is None:
        #    return None

        if self._relation2 is None:
            return BoundReferenceSet(self._relation1, local, self._order_by)
        else:
            return BoundIndirectReferenceSet(self._relation1,
                                             self._relation2, local,
                                             self._order_by)

    def _build_relations(self):
        resolver = PropertyResolver(self, self._cls)

        self._local_key1 = resolver.resolve(self._local_key1)
        self._remote_key1 = resolver.resolve(self._remote_key1)
        self._relation1 = Relation(self._local_key1, self._remote_key1,
                                   True, True)

        if self._local_key2 and self._remote_key2:
            self._local_key2 = resolver.resolve(self._local_key2)
            self._remote_key2 = resolver.resolve(self._remote_key2)
            self._relation2 = Relation(self._local_key2, self._remote_key2,
                                       True, True)
        else:
            self._relation2 = None


class BoundReferenceSetBase(object):

    def find(self, *args, **kwargs):
        store = Store.of(self._local)
        if store is None:
            raise NoStoreError("Can't perform operation without a store")
        where = self._get_where_clause()
        result = store.find(self._target_cls, where, *args, **kwargs)
        if self._order_by is not None:
            result.order_by(self._order_by)
        return result

    def __iter__(self):
        return self.find().__iter__()

    def first(self, *args, **kwargs):
        return self.find(*args, **kwargs).first()

    def last(self, *args, **kwargs):
        return self.find(*args, **kwargs).last()

    def any(self, *args, **kwargs):
        return self.find(*args, **kwargs).any()

    def one(self, *args, **kwargs):
        return self.find(*args, **kwargs).one()

    def values(self, *columns):
        return self.find().values(*columns)

    def order_by(self, *args):
        return self.find().order_by(*args)

    def count(self):
        return self.find().count()


class BoundReferenceSet(BoundReferenceSetBase):

    def __init__(self, relation, local, order_by):
        self._relation = relation
        self._local = local
        self._target_cls = self._relation.remote_cls
        self._order_by = order_by

    def _get_where_clause(self):
        return self._relation.get_where_for_remote(self._local)

    def clear(self, *args, **kwargs):
        set_kwargs = {}
        for remote_column in self._relation.remote_key:
            set_kwargs[remote_column.name] = None
        store = Store.of(self._local)
        if store is None:
            raise NoStoreError("Can't perform operation without a store")
        where = self._relation.get_where_for_remote(self._local)
        store.find(self._target_cls, where, *args, **kwargs).set(**set_kwargs)

    def add(self, remote):
        self._relation.link(self._local, remote, True)

    def remove(self, remote):
        self._relation.unlink(get_obj_info(self._local),
                              get_obj_info(remote), True)


class BoundIndirectReferenceSet(BoundReferenceSetBase):

    def __init__(self, relation1, relation2, local, order_by):
        self._relation1 = relation1
        self._relation2 = relation2
        self._local = local
        self._order_by = order_by

        self._target_cls = relation2.local_cls
        self._link_cls = relation1.remote_cls

    def _get_where_clause(self):
        return (self._relation1.get_where_for_remote(self._local) &
                self._relation2.get_where_for_join())

    def clear(self, *args, **kwargs):
        store = Store.of(self._local)
        if store is None:
            raise NoStoreError("Can't perform operation without a store")
        where = self._relation1.get_where_for_remote(self._local)
        if args or kwargs:
            filter = get_where_for_args(args, kwargs, self._target_cls)
            join = self._relation2.get_where_for_join()
            table = get_cls_info(self._target_cls).table
            where &= Exists(Select(SQLRaw("*"), join & filter, tables=table))
        store.find(self._link_cls, where).remove()

    def add(self, remote):
        link = self._link_cls()
        self._relation1.link(self._local, link, True)
        # Don't use remote here, as it might be security proxied or something.
        remote = get_obj_info(remote).get_obj()
        self._relation2.link(remote, link, True)

    def remove(self, remote):
        store = Store.of(self._local)
        if store is None:
            raise NoStoreError("Can't perform operation without a store")
        # Don't use remote here, as it might be security proxied or something.
        remote = get_obj_info(remote).get_obj()
        where = (self._relation1.get_where_for_remote(self._local) &
                 self._relation2.get_where_for_remote(remote))
        store.find(self._link_cls, where).remove()


class Proxy(ComparableExpr):
    """Proxy exposes a referred object's column as a local column.

    For example::

      class Foo(object):
          bar_id = Int()
          bar = Reference(bar_id, Bar.id)
          bar_title = Proxy(bar, Bar.title)

    For most uses, Foo.bar_title should behave as if it were
    a native property of Foo.
    """

    class RemoteProp(object):
        """
        This descriptor will resolve and set the _remote_prop attribute
        when it's first used. It avoids having a test at every single
        place where the attribute is touched.
        """
        def __get__(self, obj, cls=None):
            resolver = PropertyResolver(obj, obj._cls)
            obj._remote_prop = resolver.resolve_one(obj._unresolved_prop)
            return obj._remote_prop

    _remote_prop = RemoteProp()

    def __init__(self, reference, remote_prop):
        self._reference = reference
        self._unresolved_prop = remote_prop
        self._cls = None

    def __get__(self, obj, cls=None):
        if self._cls is None:
            self._cls = _find_descriptor_class(cls, self)
        if obj is None:
            return self
        # Have you counted how many descriptors we're dealing with here? ;-)
        return self._remote_prop.__get__(self._reference.__get__(obj))

    def __set__(self, obj, value):
        return self._remote_prop.__set__(self._reference.__get__(obj), value)

    @property
    def variable_factory(self):
        return self._remote_prop.variable_factory

@compile.when(Proxy)
def compile_proxy(compile, proxy, state):
    # Inject the join between the table of the class holding the proxy
    # and the table of the class which is the target of the reference.
    left_join = LeftJoin(proxy._reference._relation.local_cls,
                         proxy._remote_prop.table,
                         proxy._reference._relation.get_where_for_join())
    state.auto_tables.append(left_join)

    # And compile the remote property normally.
    return compile(proxy._remote_prop, state)


class Relation(object):

    def __init__(self, local_key, remote_key, many, on_remote):
        assert type(local_key) is tuple and type(remote_key) is tuple

        self.local_key = local_key
        self.remote_key = remote_key

        self.local_cls = getattr(self.local_key[0], "cls", None)
        self.remote_cls = self.remote_key[0].cls
        self.remote_key_is_primary = False

        primary_key = get_cls_info(self.remote_cls).primary_key
        if len(primary_key) == len(self.remote_key):
            for column1, column2 in zip(self.remote_key, primary_key):
                if column1.name != column2.name:
                    break
            else:
                self.remote_key_is_primary = True

        self.many = many
        self.on_remote = on_remote

        # XXX These should probably be weak dictionaries.
        self._local_columns = {}
        self._remote_columns = {}

        self._l_to_r = {}
        self._r_to_l = {}

    def get_remote(self, local):
        return get_obj_info(local).get(self, {}).get("relation")

    def get_where_for_remote(self, local):
        """Generate a column comparison expression for reference properties.

        The returned expression may be used to find objects of the I{remote}
        type referring to C{local}.
        """
        local_variables = self.get_local_variables(local)
        for variable in local_variables:
            if not variable.is_defined():
                Store.of(local).flush()
                break
        return compare_columns(self.remote_key, local_variables)

    def get_where_for_local(self, other):
        """Generate a column comparison expression for reference properties.

        The returned expression may be used to find objects of the I{local}
        type referring to C{other}.

        It handles the following cases::

            Class.reference == obj
            Class.reference == obj.id
            Class.reference == (obj.id1, obj.id2)

        Where the right-hand side is the C{other} object given.
        """
        try:
            obj_info = get_obj_info(other)
        except ClassInfoError:
            if type(other) is not tuple:
                remote_variables = (other,)
            else:
                remote_variables = other
        else:
            # Don't use other here, as it might be
            # security proxied or something.
            other = get_obj_info(other).get_obj()
            remote_variables = self.get_remote_variables(other)
        return compare_columns(self.local_key, remote_variables)

    def get_where_for_join(self):
        return compare_columns(self.local_key, self.remote_key)

    def get_local_variables(self, local):
        local_info = get_obj_info(local)
        return tuple(local_info.variables[column]
                     for column in self._get_local_columns(local.__class__))

    def local_variables_are_none(self, local):
        """Return true if all variables of the local key have None values."""
        local_info = get_obj_info(local)
        for column in self._get_local_columns(local.__class__):
            if local_info.variables[column].get() is not None:
                return False
        return True

    def get_remote_variables(self, remote):
        remote_info = get_obj_info(remote)
        return tuple(remote_info.variables[column]
                     for column in self._get_remote_columns(remote.__class__))

    def link(self, local, remote, setting=False):
        """Link objects to represent their relation.

        @param local: Object representing the I{local} side of the reference.

        @param remote: Object representing the I{remote} side of the reference,
            or the actual value to be set as the local key.

        @param setting: Pass true when the relationship is being newly created.
        """
        local_info = get_obj_info(local)

        try:
            remote_info = get_obj_info(remote)
        except ClassInfoError:
            # Must be a plain key. Just set it.
            # XXX I guess this is broken if self.on_remote is True.
            local_variables = self.get_local_variables(local)
            if type(remote) is not tuple:
                remote = (remote,)
            assert len(remote) == len(local_variables)
            for variable, value in zip(local_variables, remote):
                variable.set(value)
            return

        local_store = Store.of(local)
        remote_store = Store.of(remote)

        if setting:
            if local_store is None:
                if remote_store is None:
                    local_info.event.hook("added", self._add_all, local_info)
                    remote_info.event.hook("added", self._add_all, local_info)
                else:
                    remote_store.add(local)
                    local_store = remote_store
            elif remote_store is None:
                local_store.add(remote)
            elif local_store is not remote_store:
                raise WrongStoreError("%r and %r cannot be linked because they "
                                      "are in different stores." %
                                      (local, remote))

        # In cases below, we maintain a reference to the remote object
        # to make sure it won't get deallocated while the link is active.
        rel_info = local_info.setdefault(self, {})
        if self.many:
            rel_info.setdefault("relation", {})[remote_info] = remote
        else:
            old_remote = rel_info.get("relation")
            if old_remote is not None:
                self.unlink(local_info, get_obj_info(old_remote))
            rel_info["relation"] = remote

        if setting:
            local_vars = local_info.variables
            remote_vars = remote_info.variables
            pairs = zip(self._get_local_columns(local.__class__),
                        self.remote_key)
            if self.on_remote:
                local_has_changed = False
                for local_column, remote_column in pairs:
                    local_var = local_vars[local_column]
                    if not local_var.is_defined():
<<<<<<< HEAD
                        track_changes = True
=======
>>>>>>> ac695f04
                        remote_vars[remote_column].set(PendingReferenceValue)
                    else:
                        remote_vars[remote_column].set(local_var.get())
                    if local_var.has_changed():
                        local_has_changed = True

                # XXX: We need to conditionally remove the flush order
                # in unlink() only if we added it here.
                if local_store is not None and local_has_changed:
                    local_store.add_flush_order(local, remote)
                    rel_info.setdefault("flush_order", {})[remote_info] = True

                local_info.event.hook("changed", self._track_local_changes,
                                      remote_info)
                local_info.event.hook("flushed", self._break_on_local_flushed,
                                      remote_info)
                #local_info.event.hook("removed", self._break_on_local_removed,
                #                      remote_info)
                remote_info.event.hook("removed", self._break_on_remote_removed,
                                       local_info)
            else:
                remote_has_changed = False
                for local_column, remote_column in pairs:
                    remote_var = remote_vars[remote_column]
                    if not remote_var.is_defined():
<<<<<<< HEAD
                        track_changes = True
=======
>>>>>>> ac695f04
                        local_vars[local_column].set(PendingReferenceValue)
                    else:
                        local_vars[local_column].set(remote_var.get())
                    if remote_var.has_changed():
                        remote_has_changed = True

                # XXX: We need to conditionally remove the flush order
                # in unlink() only if we added it here.
                if local_store is not None and remote_has_changed:
                    local_store.add_flush_order(remote, local)
                    rel_info.setdefault("flush_order", {})[remote_info] = True

                remote_info.event.hook("changed", self._track_remote_changes,
                                       local_info)
                remote_info.event.hook("flushed", self._break_on_remote_flushed,
                                       local_info)
                #local_info.event.hook("removed", self._break_on_remote_removed,
                #                      local_info)

                local_info.event.hook("changed", self._break_on_local_diverged,
                                      remote_info)
        else:
            local_info.event.hook("changed", self._break_on_local_diverged,
                                  remote_info)
            remote_info.event.hook("changed", self._break_on_remote_diverged,
                                   local_info)
            if self.on_remote:
                remote_info.event.hook("removed", self._break_on_remote_removed,
                                       local_info)

    def unlink(self, local_info, remote_info, setting=False):
        """Break the relation between the local and remote objects.

        @param setting: If true objects will be changed to persist breakage.
        """
        unhook = False
        rel_info = local_info.get(self)
        if rel_info is not None:
            if self.many:
                relations = rel_info.get("relation")
                if relations is not None and remote_info in relations:
                    relations.pop(remote_info, None)
                    unhook = True
            else:
                if rel_info.pop("relation", None) is not None:
                    unhook = True

        if unhook:
            local_store = Store.of(local_info)

            local_info.event.unhook("changed", self._track_local_changes,
                                    remote_info)
            local_info.event.unhook("changed", self._break_on_local_diverged,
                                    remote_info)
            local_info.event.unhook("flushed", self._break_on_local_flushed,
                                    remote_info)

            remote_info.event.unhook("changed", self._track_remote_changes,
                                     local_info)
            remote_info.event.unhook("changed", self._break_on_remote_diverged,
                                     local_info)
            remote_info.event.unhook("flushed", self._break_on_remote_flushed,
                                     local_info)
            remote_info.event.unhook("removed", self._break_on_remote_removed,
                                     local_info)

            if local_store is None:
                if not self.many or not relations:
                    local_info.event.unhook("added", self._add_all, local_info)
                remote_info.event.unhook("added", self._add_all, local_info)
            else:
                flush_order = rel_info.get("flush_order")
                if flush_order is not None and remote_info in flush_order:
                    if self.on_remote:
                        local_store.remove_flush_order(local_info, remote_info)
                    else:
                        local_store.remove_flush_order(remote_info, local_info)
                    del flush_order[remote_info]

        if setting:
            if self.on_remote:
                remote_vars = remote_info.variables
                for remote_column in self.remote_key:
                    remote_vars[remote_column].set(None)
            else:
                local_vars = local_info.variables
                local_cols = self._get_local_columns(local_info.cls_info.cls)
                for local_column in local_cols:
                    local_vars[local_column].set(None)

    def _track_local_changes(self, local_info, local_variable,
                             old_value, new_value, fromdb, remote_info):
        """Deliver changes in local to remote.

        This hook ensures that the remote object will keep track of
        changes done in the local object, either manually or at
        flushing time.
        """
        remote_column = self._get_remote_column(local_info.cls_info.cls,
                                                local_variable.column)
        if remote_column is not None:
            remote_info.variables[remote_column].set(new_value)

            local_store = Store.of(local_info)
            flush_order = local_info.get(self, {}).setdefault("flush_order", {})
            if local_store is not None and remote_info not in flush_order:
                local_store.add_flush_order(local_info, remote_info)
                flush_order[remote_info] = True


    def _track_remote_changes(self, remote_info, remote_variable,
                              old_value, new_value, fromdb, local_info):
        """Deliver changes in remote to local.

        This hook ensures that the local object will keep track of
        changes done in the remote object, either manually or at
        flushing time.
        """
        local_column = self._get_local_column(local_info.cls_info.cls,
                                              remote_variable.column)
        if local_column is not None:
            local_info.variables[local_column].set(new_value)

            local_store = Store.of(local_info)
            flush_order = local_info.get(self, {}).setdefault("flush_order", {})
            if local_store is not None and remote_info not in flush_order:
                local_store.add_flush_order(remote_info, local_info)
                flush_order[remote_info] = True

    def _break_on_local_diverged(self, local_info, local_variable,
                                 old_value, new_value, fromdb, remote_info):
        """Break the remote/local relationship on diverging changes.

        This hook ensures that if the local object has an attribute
        changed by hand in a way that diverges from the remote object,
        it stops tracking changes.
        """
        remote_column = self._get_remote_column(local_info.cls_info.cls,
                                                local_variable.column)
        if remote_column is not None:
            variable = remote_info.variables[remote_column]
            if variable.get_lazy() is None and variable.get() != new_value:
                self.unlink(local_info, remote_info)

    def _break_on_remote_diverged(self, remote_info, remote_variable,
                                  old_value, new_value, fromdb, local_info):
        """Break the remote/local relationship on diverging changes.

        This hook ensures that if the remote object has an attribute
        changed by hand in a way that diverges from the local object,
        the relationship is undone.
        """
        local_column = self._get_local_column(local_info.cls_info.cls,
                                              remote_variable.column)
        if local_column is not None:
            local_value = local_info.variables[local_column].get()
            if local_value != new_value:
                self.unlink(local_info, remote_info)

    def _break_on_local_flushed(self, local_info, remote_info):
        """Break the remote/local relationship on flush."""
        self.unlink(local_info, remote_info)

    def _break_on_remote_flushed(self, remote_info, local_info):
        """Break the remote/local relationship on flush."""
        self.unlink(local_info, remote_info)

    def _break_on_remote_removed(self, remote_info, local_info):
        """Break the remote relationship when the remote object is removed."""
        self.unlink(local_info, remote_info)

    def _add_all(self, obj_info, local_info):
        store = Store.of(obj_info)
        store.add(local_info)
        local_info.event.unhook("added", self._add_all, local_info)
        rel_info = local_info[self]
        flush_order = rel_info.setdefault("flush_order", {})

        def add(remote_info):
            remote_info.event.unhook("added", self._add_all, local_info)
            store.add(remote_info)
            if self.on_remote:
                store.add_flush_order(local_info, remote_info)
            else:
                store.add_flush_order(remote_info, local_info)
            flush_order[remote_info] = True

        if self.many:
            for remote_info in rel_info["relation"]:
                add(remote_info)
        else:
            add(get_obj_info(rel_info["relation"]))

    def _get_remote_columns(self, remote_cls):
        try:
            return self._remote_columns[remote_cls]
        except KeyError:
            columns = tuple(prop.__get__(None, remote_cls)
                            for prop in self.remote_key)
            self._remote_columns[remote_cls] = columns
            return columns

    def _get_local_columns(self, local_cls):
        try:
            return self._local_columns[local_cls]
        except KeyError:
            columns = tuple(prop.__get__(None, local_cls)
                            for prop in self.local_key)
            self._local_columns[local_cls] = columns
            return columns

    def _get_remote_column(self, local_cls, local_column):
        try:
            return self._l_to_r[local_cls].get(local_column)
        except KeyError:
            map = {}
            for local_prop, _remote_column in zip(self.local_key,
                                                  self.remote_key):
                map[local_prop.__get__(None, local_cls)] = _remote_column
            return self._l_to_r.setdefault(local_cls, map).get(local_column)

    def _get_local_column(self, local_cls, remote_column):
        try:
            return self._r_to_l[local_cls].get(remote_column)
        except KeyError:
            map = {}
            for local_prop, _remote_column in zip(self.local_key,
                                                   self.remote_key):
                map[_remote_column] = local_prop.__get__(None, local_cls)
            return self._r_to_l.setdefault(local_cls, map).get(remote_column)


class PropertyResolver(object):
    """Transform strings and pure properties (non-columns) into columns."""

    def __init__(self, reference, used_cls):
        self._reference = reference
        self._used_cls = used_cls

        self._registry = None
        self._namespace = None

    def resolve(self, properties):
        if not type(properties) is tuple:
            return (self.resolve_one(properties),)
        return tuple(self.resolve_one(property) for property in properties)

    def resolve_one(self, property):
        if type(property) is tuple:
            return self.resolve(property)
        elif isinstance(property, basestring):
            return self._resolve_string(property)
        elif not isinstance(property, Column):
            return _find_descriptor_obj(self._used_cls, property)
        return property

    def _resolve_string(self, property_path):
        if self._registry is None:
            try:
                registry = self._used_cls._storm_property_registry
            except AttributeError:
                raise RuntimeError("When using strings on references, "
                                   "classes involved must be subclasses "
                                   "of 'Storm'")
            cls = _find_descriptor_class(self._used_cls, self._reference)
            self._namespace = "%s.%s" % (cls.__module__, cls.__name__)

        return registry.get(property_path, self._namespace)


def _find_descriptor_class(used_cls, descr):
    for cls in used_cls.__mro__:
        for attr, _descr in cls.__dict__.iteritems():
            if _descr is descr:
                return cls
    raise RuntimeError("Reference used in an unknown class")

def _find_descriptor_obj(used_cls, descr):
    for cls in used_cls.__mro__:
        for attr, _descr in cls.__dict__.iteritems():
            if _descr is descr:
                return getattr(cls, attr)
    raise RuntimeError("Reference used in an unknown class")<|MERGE_RESOLUTION|>--- conflicted
+++ resolved
@@ -587,10 +587,6 @@
                 for local_column, remote_column in pairs:
                     local_var = local_vars[local_column]
                     if not local_var.is_defined():
-<<<<<<< HEAD
-                        track_changes = True
-=======
->>>>>>> ac695f04
                         remote_vars[remote_column].set(PendingReferenceValue)
                     else:
                         remote_vars[remote_column].set(local_var.get())
@@ -616,10 +612,6 @@
                 for local_column, remote_column in pairs:
                     remote_var = remote_vars[remote_column]
                     if not remote_var.is_defined():
-<<<<<<< HEAD
-                        track_changes = True
-=======
->>>>>>> ac695f04
                         local_vars[local_column].set(PendingReferenceValue)
                     else:
                         local_vars[local_column].set(remote_var.get())
