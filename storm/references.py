#
# Copyright (c) 2006, 2007 Canonical
#
# Written by Gustavo Niemeyer <gustavo@niemeyer.net>
#
# This file is part of Storm Object Relational Mapper.
#
# Storm is free software; you can redistribute it and/or modify
# it under the terms of the GNU Lesser General Public License as
# published by the Free Software Foundation; either version 2.1 of
# the License, or (at your option) any later version.
#
# Storm is distributed in the hope that it will be useful,
# but WITHOUT ANY WARRANTY; without even the implied warranty of
# MERCHANTABILITY or FITNESS FOR A PARTICULAR PURPOSE.  See the
# GNU Lesser General Public License for more details.
#
# You should have received a copy of the GNU Lesser General Public License
# along with this program.  If not, see <http://www.gnu.org/licenses/>.
#
<<<<<<< HEAD
from storm.exceptions import (
    ClassInfoError, FeatureError, NoStoreError, WrongStoreError)
from storm.store import Store, get_where_for_args
=======
import weakref

from storm.exceptions import WrongStoreError, NoStoreError, ClassInfoError
from storm.store import Store, get_where_for_args, LostObjectError
>>>>>>> cb01108a
from storm.variables import LazyValue
from storm.expr import (
    Select, Column, Exists, ComparableExpr, LeftJoin, Not, SQLRaw,
    compare_columns, compile)
from storm.info import get_cls_info, get_obj_info


__all__ = ["Reference", "ReferenceSet", "Proxy"]


class LazyAttribute(object):
    """
    This descriptor will call the named attribute builder to
    initialize the given attribute on first access.  It avoids
    having a test at every single place where the attribute is
    touched when lazy initialization is wanted, and prevents
    paying the price of a normal property when classes are
    seldomly instantiated (the case of references).
    """

    def __init__(self, attr, attr_builder):
        self._attr = attr
        self._attr_builder = attr_builder

    def __get__(self, obj, cls=None):
        getattr(obj, self._attr_builder)()
        return getattr(obj, self._attr)


class PendingReferenceValue(LazyValue):
    """Lazy value to be used as a marker for unflushed foreign keys.

    When a reference is set to an object which is still unflushed,
    the foreign key in the local object remains set to this value
    until the object is flushed.
    """

PendingReferenceValue = PendingReferenceValue()


class Reference(object):
    """Descriptor for one-to-one relationships.

    This is typically used when the class that it is being defined on
    has a foreign key onto another table::

        class OtherGuy(object):
            ...
            id = Int()

        class MyGuy(object):
            ...
            other_guy_id = Int()
            other_guy = Reference(other_guy_id, OtherGuy.id)

    but can also be used for backwards references, where OtherGuy's
    table has a foreign key onto the class that you want this property
    on::

        class OtherGuy(object):
            ...
            my_guy_id = Int() # in the database, a foreign key to my_guy.id

        class MyGuy(object):
            ...
            id = Int()
            other_guy = Reference(id, OtherGuy.my_guy_id, on_remote=True)

    In both cases, C{MyGuy().other_guy} will resolve to the
    C{OtherGuy} instance which is linked to it. In the first case, it
    will be the C{OtherGuy} instance whose C{id} is equivalent to the
    C{MyGuy}'s C{other_guy_id}; in the second, it'll be the
    C{OtherGuy} instance whose C{my_guy_id} is equivalent to the
    C{MyGuy}'s C{id}.

    Assigning to the property, for example with C{MyGuy().other_guy =
    OtherGuy()}, will link the objects and update either
    C{MyGuy.other_guy_id} or C{OtherGuy.my_guy_id} accordingly.
    """

    # Must initialize _relation later because we don't want to resolve
    # string references at definition time, since classes refered to might
    # not be available yet.  Notice that this attribute is "public" to the
    # Proxy class and the SQLObject wrapper.  It's still underlined because
    # it's *NOT* part of the public API of Storm (we'll modify it without
    # warnings!).
    _relation = LazyAttribute("_relation", "_build_relation")

    def __init__(self, local_key, remote_key, on_remote=False):
        """
        Create a Reference property.

        @param local_key: The sibling column which is the foreign key
            onto C{remote_key}. (unless C{on_remote} is passed; see
            below).
        @param remote_key: The column on the referred-to object which
            will have the same value as that for C{local_key} when
            resolved on an instance.
        @param on_remote: If specified, then the reference is
            backwards: It is the C{remote_key} which is a foreign key
            onto C{local_key}.
        """
        self._local_key = local_key
        self._remote_key = remote_key
        self._on_remote = on_remote
        self._cls = None

    def __get__(self, local, cls=None):
        if local is not None:
            # Don't use local here, as it might be security proxied.
            local = get_obj_info(local).get_obj()

        if self._cls is None:
            self._cls = _find_descriptor_class(cls or local.__class__, self)

        if local is None:
            return self

        remote = self._relation.get_remote(local)
        if remote is not None:
            return remote

        if self._relation.local_variables_are_none(local):
            return None

        store = Store.of(local)
        if store is None:
            return None

        if self._relation.remote_key_is_primary:
            remote = store.get(self._relation.remote_cls,
                               self._relation.get_local_variables(local))
        else:
            where = self._relation.get_where_for_remote(local)
            result = store.find(self._relation.remote_cls, where)
            remote = result.one()

        if remote is not None:
            self._relation.link(local, remote)

        return remote

    def __set__(self, local, remote):
        # Don't use local here, as it might be security proxied or something.
        local = get_obj_info(local).get_obj()

        if self._cls is None:
            self._cls = _find_descriptor_class(local.__class__, self)

        if remote is None:
            if self._on_remote:
                remote = self.__get__(local)
                if remote is None:
                    return
            else:
                remote = self._relation.get_remote(local)
            if remote is None:
                remote_info = None
            else:
                remote_info = get_obj_info(remote)
            self._relation.unlink(get_obj_info(local), remote_info, True)
        else:
            # Don't use remote here, as it might be
            # security proxied or something.
            try:
                remote = get_obj_info(remote).get_obj()
            except ClassInfoError:
                pass # It might fail when remote is a tuple or a raw value.
            self._relation.link(local, remote, True)

    def _build_relation(self):
        resolver = PropertyResolver(self, self._cls)
        self._local_key = resolver.resolve(self._local_key)
        self._remote_key = resolver.resolve(self._remote_key)
        self._relation = Relation(self._local_key, self._remote_key,
                                  False, self._on_remote)

    def __eq__(self, other):
        return self._relation.get_where_for_local(other)

    def __ne__(self, other):
        return Not(self == other)


class ReferenceSet(object):

    # Must initialize later because we don't want to resolve string
    # references at definition time, since classes refered to might
    # not be available yet.
    _relation1 = LazyAttribute("_relation1", "_build_relations")
    _relation2 = LazyAttribute("_relation2", "_build_relations")

    def __init__(self, local_key1, remote_key1,
                 remote_key2=None, local_key2=None, order_by=None):
        self._local_key1 = local_key1
        self._remote_key1 = remote_key1
        self._remote_key2 = remote_key2
        self._local_key2 = local_key2
        self._order_by = order_by
        self._cls = None

    def __get__(self, local, cls=None):
        if local is not None:
            # Don't use local here, as it might be security proxied.
            local = get_obj_info(local).get_obj()

        if self._cls is None:
            self._cls = _find_descriptor_class(cls or local.__class__, self)

        if local is None:
            return self

        #store = Store.of(local)
        #if store is None:
        #    return None

        if self._relation2 is None:
            return BoundReferenceSet(self._relation1, local, self._order_by)
        else:
            return BoundIndirectReferenceSet(self._relation1,
                                             self._relation2, local,
                                             self._order_by)

    def __set__(self, local, value):
        raise FeatureError("Assigning to ResultSets not supported")

    def _build_relations(self):
        resolver = PropertyResolver(self, self._cls)

        self._local_key1 = resolver.resolve(self._local_key1)
        self._remote_key1 = resolver.resolve(self._remote_key1)
        self._relation1 = Relation(self._local_key1, self._remote_key1,
                                   True, True)

        if self._local_key2 and self._remote_key2:
            self._local_key2 = resolver.resolve(self._local_key2)
            self._remote_key2 = resolver.resolve(self._remote_key2)
            self._relation2 = Relation(self._local_key2, self._remote_key2,
                                       True, True)
        else:
            self._relation2 = None


class BoundReferenceSetBase(object):

    def find(self, *args, **kwargs):
        store = Store.of(self._local)
        if store is None:
            raise NoStoreError("Can't perform operation without a store")
        where = self._get_where_clause()
        result = store.find(self._target_cls, where, *args, **kwargs)
        if self._order_by is not None:
            result.order_by(self._order_by)
        return result

    def __iter__(self):
        return self.find().__iter__()

    def __contains__(self, item):
        return item in self.find()

    def first(self, *args, **kwargs):
        return self.find(*args, **kwargs).first()

    def last(self, *args, **kwargs):
        return self.find(*args, **kwargs).last()

    def any(self, *args, **kwargs):
        return self.find(*args, **kwargs).any()

    def one(self, *args, **kwargs):
        return self.find(*args, **kwargs).one()

    def values(self, *columns):
        return self.find().values(*columns)

    def order_by(self, *args):
        return self.find().order_by(*args)

    def count(self):
        return self.find().count()


class BoundReferenceSet(BoundReferenceSetBase):

    def __init__(self, relation, local, order_by):
        self._relation = relation
        self._local = local
        self._target_cls = self._relation.remote_cls
        self._order_by = order_by

    def _get_where_clause(self):
        return self._relation.get_where_for_remote(self._local)

    def clear(self, *args, **kwargs):
        set_kwargs = {}
        for remote_column in self._relation.remote_key:
            set_kwargs[remote_column.name] = None
        store = Store.of(self._local)
        if store is None:
            raise NoStoreError("Can't perform operation without a store")
        where = self._relation.get_where_for_remote(self._local)
        store.find(self._target_cls, where, *args, **kwargs).set(**set_kwargs)

    def add(self, remote):
        self._relation.link(self._local, remote, True)

    def remove(self, remote):
        self._relation.unlink(get_obj_info(self._local),
                              get_obj_info(remote), True)


class BoundIndirectReferenceSet(BoundReferenceSetBase):

    def __init__(self, relation1, relation2, local, order_by):
        self._relation1 = relation1
        self._relation2 = relation2
        self._local = local
        self._order_by = order_by

        self._target_cls = relation2.local_cls
        self._link_cls = relation1.remote_cls

    def _get_where_clause(self):
        return (self._relation1.get_where_for_remote(self._local) &
                self._relation2.get_where_for_join())

    def clear(self, *args, **kwargs):
        store = Store.of(self._local)
        if store is None:
            raise NoStoreError("Can't perform operation without a store")
        where = self._relation1.get_where_for_remote(self._local)
        if args or kwargs:
            filter = get_where_for_args(args, kwargs, self._target_cls)
            join = self._relation2.get_where_for_join()
            table = get_cls_info(self._target_cls).table
            where &= Exists(Select(SQLRaw("*"), join & filter, tables=table))
        store.find(self._link_cls, where).remove()

    def add(self, remote):
        link = self._link_cls()
        self._relation1.link(self._local, link, True)
        # Don't use remote here, as it might be security proxied or something.
        remote = get_obj_info(remote).get_obj()
        self._relation2.link(remote, link, True)

    def remove(self, remote):
        store = Store.of(self._local)
        if store is None:
            raise NoStoreError("Can't perform operation without a store")
        # Don't use remote here, as it might be security proxied or something.
        remote = get_obj_info(remote).get_obj()
        where = (self._relation1.get_where_for_remote(self._local) &
                 self._relation2.get_where_for_remote(remote))
        store.find(self._link_cls, where).remove()


class Proxy(ComparableExpr):
    """Proxy exposes a referred object's column as a local column.

    For example::

      class Foo(object):
          bar_id = Int()
          bar = Reference(bar_id, Bar.id)
          bar_title = Proxy(bar, Bar.title)

    For most uses, Foo.bar_title should behave as if it were
    a native property of Foo.
    """

    class RemoteProp(object):
        """
        This descriptor will resolve and set the _remote_prop attribute
        when it's first used. It avoids having a test at every single
        place where the attribute is touched.
        """
        def __get__(self, obj, cls=None):
            resolver = PropertyResolver(obj, obj._cls)
            obj._remote_prop = resolver.resolve_one(obj._unresolved_prop)
            return obj._remote_prop

    _remote_prop = RemoteProp()

    def __init__(self, reference, remote_prop):
        self._reference = reference
        self._unresolved_prop = remote_prop
        self._cls = None

    def __get__(self, obj, cls=None):
        if self._cls is None:
            self._cls = _find_descriptor_class(cls, self)
        if obj is None:
            return self
        # Have you counted how many descriptors we're dealing with here? ;-)
        return self._remote_prop.__get__(self._reference.__get__(obj))

    def __set__(self, obj, value):
        return self._remote_prop.__set__(self._reference.__get__(obj), value)

    @property
    def variable_factory(self):
        return self._remote_prop.variable_factory

@compile.when(Proxy)
def compile_proxy(compile, proxy, state):
    # Inject the join between the table of the class holding the proxy
    # and the table of the class which is the target of the reference.
    left_join = LeftJoin(proxy._reference._relation.local_cls,
                         proxy._remote_prop.table,
                         proxy._reference._relation.get_where_for_join())
    state.auto_tables.append(left_join)

    # And compile the remote property normally.
    return compile(proxy._remote_prop, state)


class Relation(object):

    def __init__(self, local_key, remote_key, many, on_remote):
        assert type(local_key) is tuple and type(remote_key) is tuple

        self.local_key = local_key
        self.remote_key = remote_key

        self.local_cls = getattr(self.local_key[0], "cls", None)
        self.remote_cls = self.remote_key[0].cls
        self.remote_key_is_primary = False

        primary_key = get_cls_info(self.remote_cls).primary_key
        if len(primary_key) == len(self.remote_key):
            for column1, column2 in zip(self.remote_key, primary_key):
                if column1.name != column2.name:
                    break
            else:
                self.remote_key_is_primary = True

        self.many = many
        self.on_remote = on_remote

        # XXX These should probably be weak dictionaries.
        self._local_columns = {}
        self._remote_columns = {}

        self._l_to_r = {}
        self._r_to_l = {}

    def get_remote(self, local):
        """Return the remote object for this relation, using the local cache.

        If the object in the cache is invalidated, we validate it again to
        check if it's still in the database.
        """
        local_info = get_obj_info(local)
        try:
            obj = local_info[self]["remote"]
        except KeyError:
            return None
        remote_info = get_obj_info(obj)
        if remote_info.get("invalidated"):
            try:
                Store.of(obj)._validate_alive(remote_info)
            except LostObjectError:
                return None
        return obj

    def get_where_for_remote(self, local):
        """Generate a column comparison expression for reference properties.

        The returned expression may be used to find objects of the I{remote}
        type referring to C{local}.
        """
        local_variables = self.get_local_variables(local)
        for variable in local_variables:
            if not variable.is_defined():
                Store.of(local).flush()
                break
        return compare_columns(self.remote_key, local_variables)

    def get_where_for_local(self, other):
        """Generate a column comparison expression for reference properties.

        The returned expression may be used to find objects of the I{local}
        type referring to C{other}.

        It handles the following cases::

            Class.reference == obj
            Class.reference == obj.id
            Class.reference == (obj.id1, obj.id2)

        Where the right-hand side is the C{other} object given.
        """
        try:
            obj_info = get_obj_info(other)
        except ClassInfoError:
            if type(other) is not tuple:
                remote_variables = (other,)
            else:
                remote_variables = other
        else:
            # Don't use other here, as it might be
            # security proxied or something.
            other = get_obj_info(other).get_obj()
            remote_variables = self.get_remote_variables(other)
        return compare_columns(self.local_key, remote_variables)

    def get_where_for_join(self):
        return compare_columns(self.local_key, self.remote_key)

    def get_local_variables(self, local):
        local_info = get_obj_info(local)
        return tuple(local_info.variables[column]
                     for column in self._get_local_columns(local.__class__))

    def local_variables_are_none(self, local):
        """Return true if all variables of the local key have None values."""
        local_info = get_obj_info(local)
        for column in self._get_local_columns(local.__class__):
            if local_info.variables[column].get() is not None:
                return False
        return True

    def get_remote_variables(self, remote):
        remote_info = get_obj_info(remote)
        return tuple(remote_info.variables[column]
                     for column in self._get_remote_columns(remote.__class__))

    def link(self, local, remote, setting=False):
        """Link objects to represent their relation.

        @param local: Object representing the I{local} side of the reference.

        @param remote: Object representing the I{remote} side of the reference,
            or the actual value to be set as the local key.

        @param setting: Pass true when the relationship is being newly created.
        """
        local_info = get_obj_info(local)

        try:
            remote_info = get_obj_info(remote)
        except ClassInfoError:
            # Must be a plain key. Just set it.
            # XXX I guess this is broken if self.on_remote is True.
            local_variables = self.get_local_variables(local)
            if type(remote) is not tuple:
                remote = (remote,)
            assert len(remote) == len(local_variables)
            for variable, value in zip(local_variables, remote):
                variable.set(value)
            return

        local_store = Store.of(local)
        remote_store = Store.of(remote)

        if setting:
            if local_store is None:
                if remote_store is None:
                    local_info.event.hook("added", self._add_all, local_info)
                    remote_info.event.hook("added", self._add_all, local_info)
                else:
                    remote_store.add(local)
                    local_store = remote_store
            elif remote_store is None:
                local_store.add(remote)
            elif local_store is not remote_store:
                raise WrongStoreError("%r and %r cannot be linked because they "
                                      "are in different stores." %
                                      (local, remote))

        # In cases below, we maintain a reference to the remote object
        # to make sure it won't get deallocated while the link is active.
        relation_data = local_info.get(self)
        if self.many:
            if relation_data is None:
                relation_data = local_info[self] = {"remote":
                                                    {remote_info: remote}}
            else:
                relation_data["remote"][remote_info] = remote
        else:
            if relation_data is None:
                relation_data = local_info[self] = {"remote": remote}
            else:
                old_remote = relation_data.get("remote")
                if old_remote is not None:
                    self.unlink(local_info, get_obj_info(old_remote))
                relation_data["remote"] = remote

        if setting:
            local_vars = local_info.variables
            remote_vars = remote_info.variables
            pairs = zip(self._get_local_columns(local.__class__),
                        self.remote_key)
            if self.on_remote:
                local_has_changed = False
                for local_column, remote_column in pairs:
                    local_var = local_vars[local_column]
                    if not local_var.is_defined():
                        remote_vars[remote_column].set(PendingReferenceValue)
                    else:
                        remote_vars[remote_column].set(local_var.get())
                    if local_var.has_changed():
                        local_has_changed = True

                if local_has_changed:
                    self._add_flush_order(local_info, remote_info)

                local_info.event.hook("changed", self._track_local_changes,
                                      remote_info)
                local_info.event.hook("flushed", self._break_on_local_flushed,
                                      remote_info)
                #local_info.event.hook("removed", self._break_on_local_removed,
                #                      remote_info)
                remote_info.event.hook("removed", self._break_on_remote_removed,
                                       weakref.ref(local_info))
            else:
                remote_has_changed = False
                for local_column, remote_column in pairs:
                    remote_var = remote_vars[remote_column]
                    if not remote_var.is_defined():
                        local_vars[local_column].set(PendingReferenceValue)
                    else:
                        local_vars[local_column].set(remote_var.get())
                    if remote_var.has_changed():
                        remote_has_changed = True

                if remote_has_changed:
                    self._add_flush_order(local_info, remote_info,
                                          remote_first=True)

                remote_info.event.hook("changed", self._track_remote_changes,
                                       local_info)
                remote_info.event.hook("flushed", self._break_on_remote_flushed,
                                       local_info)
                #local_info.event.hook("removed", self._break_on_remote_removed,
                #                      local_info)

                local_info.event.hook("changed", self._break_on_local_diverged,
                                      remote_info)
        else:
            local_info.event.hook("changed", self._break_on_local_diverged,
                                  remote_info)
            remote_info.event.hook("changed", self._break_on_remote_diverged,
                                   weakref.ref(local_info))
            if self.on_remote:
                remote_info.event.hook("removed", self._break_on_remote_removed,
                                       weakref.ref(local_info))

    def unlink(self, local_info, remote_info, setting=False):
        """Break the relation between the local and remote objects.

        @param setting: If true objects will be changed to persist breakage.
        """
        unhook = False
        relation_data = local_info.get(self)
        if relation_data is not None:
            if self.many:
                remote_infos = relation_data["remote"]
                if remote_info in remote_infos:
                    remote_infos.pop(remote_info, None)
                    unhook = True
            else:
                if relation_data.pop("remote", None) is not None:
                    unhook = True

        if unhook:
            local_store = Store.of(local_info)

            local_info.event.unhook("changed", self._track_local_changes,
                                    remote_info)
            local_info.event.unhook("changed", self._break_on_local_diverged,
                                    remote_info)
            local_info.event.unhook("flushed", self._break_on_local_flushed,
                                    remote_info)

            remote_info.event.unhook("changed", self._track_remote_changes,
                                     local_info)
            remote_info.event.unhook("changed", self._break_on_remote_diverged,
                                     weakref.ref(local_info))
            remote_info.event.unhook("flushed", self._break_on_remote_flushed,
                                     local_info)
            remote_info.event.unhook("removed", self._break_on_remote_removed,
                                     weakref.ref(local_info))

            if local_store is None:
                if not self.many or not remote_infos:
                    local_info.event.unhook("added", self._add_all, local_info)
                remote_info.event.unhook("added", self._add_all, local_info)
            else:
                flush_order = relation_data.get("flush_order")
                if flush_order is not None and remote_info in flush_order:
                    if self.on_remote:
                        local_store.remove_flush_order(local_info, remote_info)
                    else:
                        local_store.remove_flush_order(remote_info, local_info)
                    flush_order.remove(remote_info)

        if setting:
            if self.on_remote:
                remote_vars = remote_info.variables
                for remote_column in self.remote_key:
                    remote_vars[remote_column].set(None)
            else:
                local_vars = local_info.variables
                local_cols = self._get_local_columns(local_info.cls_info.cls)
                for local_column in local_cols:
                    local_vars[local_column].set(None)

    def _add_flush_order(self, local_info, remote_info, remote_first=False):
        """Tell the Store to flush objects in the specified order.

        We need to conditionally remove the flush order in unlink() only
        if we added it here.  Note that we can't just check if the Store
        has ordering on the (local, remote) pair, since it may have more
        than one request for ordering it, from different relations.

        @param local_info: The object info for the local object.
        @param remote_info: The object info for the remote object.
        @param remote_first: If True, remote_info will be flushed
                             before local_info.
        """
        local_store = Store.of(local_info)
        if local_store is not None:
            flush_order = local_info[self].setdefault("flush_order", set())
            if remote_info not in flush_order:
                flush_order.add(remote_info)
                if remote_first:
                    local_store.add_flush_order(remote_info, local_info)
                else:
                    local_store.add_flush_order(local_info, remote_info)

    def _track_local_changes(self, local_info, local_variable,
                             old_value, new_value, fromdb, remote_info):
        """Deliver changes in local to remote.

        This hook ensures that the remote object will keep track of
        changes done in the local object, either manually or at
        flushing time.
        """
        remote_column = self._get_remote_column(local_info.cls_info.cls,
                                                local_variable.column)
        if remote_column is not None:
            remote_info.variables[remote_column].set(new_value)
            self._add_flush_order(local_info, remote_info)

    def _track_remote_changes(self, remote_info, remote_variable,
                              old_value, new_value, fromdb, local_info):
        """Deliver changes in remote to local.

        This hook ensures that the local object will keep track of
        changes done in the remote object, either manually or at
        flushing time.
        """
        local_column = self._get_local_column(local_info.cls_info.cls,
                                              remote_variable.column)
        if local_column is not None:
            local_info.variables[local_column].set(new_value)
            self._add_flush_order(local_info, remote_info, remote_first=True)

    def _break_on_local_diverged(self, local_info, local_variable,
                                 old_value, new_value, fromdb, remote_info):
        """Break the remote/local relationship on diverging changes.

        This hook ensures that if the local object has an attribute
        changed by hand in a way that diverges from the remote object,
        it stops tracking changes.
        """
        remote_column = self._get_remote_column(local_info.cls_info.cls,
                                                local_variable.column)
        if remote_column is not None:
            variable = remote_info.variables[remote_column]
            if variable.get_lazy() is None and variable.get() != new_value:
                self.unlink(local_info, remote_info)

    def _break_on_remote_diverged(self, remote_info, remote_variable,
                                  old_value, new_value, fromdb, local_info_ref):
        """Break the remote/local relationship on diverging changes.

        This hook ensures that if the remote object has an attribute
        changed by hand in a way that diverges from the local object,
        the relationship is undone.
        """
        local_info = local_info_ref()
        if local_info is None:
            return
        local_column = self._get_local_column(local_info.cls_info.cls,
                                              remote_variable.column)
        if local_column is not None:
            local_value = local_info.variables[local_column].get()
            if local_value != new_value:
                self.unlink(local_info, remote_info)

    def _break_on_local_flushed(self, local_info, remote_info):
        """Break the remote/local relationship on flush."""
        self.unlink(local_info, remote_info)

    def _break_on_remote_flushed(self, remote_info, local_info):
        """Break the remote/local relationship on flush."""
        self.unlink(local_info, remote_info)

    def _break_on_remote_removed(self, remote_info, local_info_ref):
        """Break the remote relationship when the remote object is removed."""
        local_info = local_info_ref()
        if local_info is not None:
            self.unlink(local_info, remote_info)

    def _add_all(self, obj_info, local_info):
        store = Store.of(obj_info)
        store.add(local_info)
        local_info.event.unhook("added", self._add_all, local_info)

        def add(remote_info):
            remote_info.event.unhook("added", self._add_all, local_info)
            store.add(remote_info)
            self._add_flush_order(local_info, remote_info,
                                  remote_first=(not self.on_remote))

        if self.many:
            for remote_info in local_info[self]["remote"]:
                add(remote_info)
        else:
            add(get_obj_info(local_info[self]["remote"]))

    def _get_remote_columns(self, remote_cls):
        try:
            return self._remote_columns[remote_cls]
        except KeyError:
            columns = tuple(prop.__get__(None, remote_cls)
                            for prop in self.remote_key)
            self._remote_columns[remote_cls] = columns
            return columns

    def _get_local_columns(self, local_cls):
        try:
            return self._local_columns[local_cls]
        except KeyError:
            columns = tuple(prop.__get__(None, local_cls)
                            for prop in self.local_key)
            self._local_columns[local_cls] = columns
            return columns

    def _get_remote_column(self, local_cls, local_column):
        try:
            return self._l_to_r[local_cls].get(local_column)
        except KeyError:
            map = {}
            for local_prop, _remote_column in zip(self.local_key,
                                                  self.remote_key):
                map[local_prop.__get__(None, local_cls)] = _remote_column
            return self._l_to_r.setdefault(local_cls, map).get(local_column)

    def _get_local_column(self, local_cls, remote_column):
        try:
            return self._r_to_l[local_cls].get(remote_column)
        except KeyError:
            map = {}
            for local_prop, _remote_column in zip(self.local_key,
                                                   self.remote_key):
                map[_remote_column] = local_prop.__get__(None, local_cls)
            return self._r_to_l.setdefault(local_cls, map).get(remote_column)


class PropertyResolver(object):
    """Transform strings and pure properties (non-columns) into columns."""

    def __init__(self, reference, used_cls):
        self._reference = reference
        self._used_cls = used_cls

        self._registry = None
        self._namespace = None

    def resolve(self, properties):
        if not type(properties) is tuple:
            return (self.resolve_one(properties),)
        return tuple(self.resolve_one(property) for property in properties)

    def resolve_one(self, property):
        if type(property) is tuple:
            return self.resolve(property)
        elif isinstance(property, basestring):
            return self._resolve_string(property)
        elif not isinstance(property, Column):
            return _find_descriptor_obj(self._used_cls, property)
        return property

    def _resolve_string(self, property_path):
        if self._registry is None:
            try:
                registry = self._used_cls._storm_property_registry
            except AttributeError:
                raise RuntimeError("When using strings on references, "
                                   "classes involved must be subclasses "
                                   "of 'Storm'")
            cls = _find_descriptor_class(self._used_cls, self._reference)
            self._namespace = "%s.%s" % (cls.__module__, cls.__name__)

        return registry.get(property_path, self._namespace)


def _find_descriptor_class(used_cls, descr):
    for cls in used_cls.__mro__:
        for attr, _descr in cls.__dict__.iteritems():
            if _descr is descr:
                return cls
    raise RuntimeError("Reference used in an unknown class")

def _find_descriptor_obj(used_cls, descr):
    for cls in used_cls.__mro__:
        for attr, _descr in cls.__dict__.iteritems():
            if _descr is descr:
                return getattr(cls, attr)
    raise RuntimeError("Reference used in an unknown class")<|MERGE_RESOLUTION|>--- conflicted
+++ resolved
@@ -18,16 +18,11 @@
 # You should have received a copy of the GNU Lesser General Public License
 # along with this program.  If not, see <http://www.gnu.org/licenses/>.
 #
-<<<<<<< HEAD
+import weakref
+
 from storm.exceptions import (
     ClassInfoError, FeatureError, NoStoreError, WrongStoreError)
-from storm.store import Store, get_where_for_args
-=======
-import weakref
-
-from storm.exceptions import WrongStoreError, NoStoreError, ClassInfoError
 from storm.store import Store, get_where_for_args, LostObjectError
->>>>>>> cb01108a
 from storm.variables import LazyValue
 from storm.expr import (
     Select, Column, Exists, ComparableExpr, LeftJoin, Not, SQLRaw,
