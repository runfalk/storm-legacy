--- conflicted
+++ resolved
@@ -276,13 +276,8 @@
 # Builtin type support
 
 @compile.when(str)
-<<<<<<< HEAD
-def compile_str(compile, state, expr):
+def compile_str(compile, expr, state):
     state.parameters.append(RawStrVariable(expr))
-=======
-def compile_str(compile, expr, state):
-    state.parameters.append(CharsVariable(expr))
->>>>>>> 4bd94435
     return "?"
 
 @compile.when(unicode)
