--- conflicted
+++ resolved
@@ -22,11 +22,7 @@
 from datetime import datetime, date, time, timedelta
 from weakref import WeakKeyDictionary
 from copy import copy
-<<<<<<< HEAD
-import sys
 import re
-=======
->>>>>>> a88db3e4
 
 from storm.exceptions import CompileError, NoTableError, ExprError
 from storm.variables import (
@@ -192,18 +188,8 @@
 
 class CompilePython(Compile):
 
-<<<<<<< HEAD
     def get_matcher(self, expr):
         exec "def match(get_column): return bool(%s)" % self(expr)
-=======
-    def get_expr(self, expr):
-        return self._compile(State(), expr)
-
-    def __call__(self, expr):
-        match = None
-        exec ("def match(get_column): return bool(%s)" %
-              self._compile(State(), expr))
->>>>>>> a88db3e4
         return match
 
 
