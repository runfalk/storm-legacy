#
# Copyright (c) 2006, 2007 Canonical
#
# Written by Gustavo Niemeyer <gustavo@niemeyer.net>
#
# This file is part of Storm Object Relational Mapper.
#
# Storm is free software; you can redistribute it and/or modify
# it under the terms of the GNU Lesser General Public License as
# published by the Free Software Foundation; either version 2.1 of
# the License, or (at your option) any later version.
#
# Storm is distributed in the hope that it will be useful,
# but WITHOUT ANY WARRANTY; without even the implied warranty of
# MERCHANTABILITY or FITNESS FOR A PARTICULAR PURPOSE.  See the
# GNU Lesser General Public License for more details.
#
# You should have received a copy of the GNU Lesser General Public License
# along with this program.  If not, see <http://www.gnu.org/licenses/>.
#
from datetime import datetime, date, time, timedelta
from decimal import Decimal
import cPickle as pickle

from storm.exceptions import NoneError
from storm.variables import *
from storm.event import EventSystem
from storm.expr import Column, SQLToken
from storm.tz import tzutc, tzoffset
from storm import Undef

from tests.helper import TestHelper


class Marker(object):
    pass

marker = Marker()


class CustomVariable(Variable):

    def __init__(self, *args, **kwargs):
        self.gets = []
        self.sets = []
        Variable.__init__(self, *args, **kwargs)

    def _parse_get(self, variable, to_db):
        self.gets.append((variable, to_db))
        return "g", variable

    def _parse_set(self, variable, from_db):
        self.sets.append((variable, from_db))
        return "s", variable


class VariableTest(TestHelper):

    def test_constructor_value(self):
        variable = CustomVariable(marker)
        self.assertEquals(variable.sets, [(marker, False)])

    def test_constructor_value_from_db(self):
        variable = CustomVariable(marker, from_db=True)
        self.assertEquals(variable.sets, [(marker, True)])

    def test_constructor_value_factory(self):
        variable = CustomVariable(value_factory=lambda:marker)
        self.assertEquals(variable.sets, [(marker, False)])

    def test_constructor_value_factory_from_db(self):
        variable = CustomVariable(value_factory=lambda:marker, from_db=True)
        self.assertEquals(variable.sets, [(marker, True)])

    def test_constructor_column(self):
        variable = CustomVariable(column=marker)
        self.assertEquals(variable.column, marker)

    def test_constructor_event(self):
        variable = CustomVariable(event=marker)
        self.assertEquals(variable.event, marker)

    def test_get_default(self):
        variable = CustomVariable()
        self.assertEquals(variable.get(default=marker), marker)

    def test_set(self):
        variable = CustomVariable()
        variable.set(marker)
        self.assertEquals(variable.sets, [(marker, False)])
        variable.set(marker, from_db=True)
        self.assertEquals(variable.sets, [(marker, False), (marker, True)])

    def test_get(self):
        variable = CustomVariable()
        variable.set(marker)
        self.assertEquals(variable.get(), ("g", ("s", marker)))
        self.assertEquals(variable.gets, [(("s", marker), False)])

        variable = CustomVariable()
        variable.set(marker)
        self.assertEquals(variable.get(to_db=True), ("g", ("s", marker)))
        self.assertEquals(variable.gets, [(("s", marker), True)])

    def test_eq(self):
        self.assertEquals(CustomVariable(marker), CustomVariable(marker))
        self.assertNotEquals(CustomVariable(marker), CustomVariable(object()))

    def test_is_defined(self):
        variable = CustomVariable()
        self.assertFalse(variable.is_defined())
        variable.set(marker)
        self.assertTrue(variable.is_defined())

    def test_set_get_none(self):
        variable = CustomVariable()
        variable.set(None)
        self.assertEquals(variable.get(marker), None)
        self.assertEquals(variable.sets, [])
        self.assertEquals(variable.gets, [])

    def test_set_none_with_allow_none(self):
        variable = CustomVariable(allow_none=False)
        self.assertRaises(NoneError, variable.set, None)

    def test_set_none_with_allow_none_and_column(self):
        column = Column("column_name")
        variable = CustomVariable(allow_none=False, column=column)
        try:
            variable.set(None)
        except NoneError, e:
            pass
        self.assertTrue("column_name" in str(e))

    def test_set_none_with_allow_none_and_column_with_table(self):
        column = Column("column_name", SQLToken("table_name"))
        variable = CustomVariable(allow_none=False, column=column)
        try:
            variable.set(None)
        except NoneError, e:
            pass
        self.assertTrue("table_name.column_name" in str(e))

    def test_event_changed(self):
        event = EventSystem(marker)

        changed_values = []
        def changed(owner, variable, old_value, new_value, fromdb):
            changed_values.append((owner, variable,
                                   old_value, new_value, fromdb))
        
        event.hook("changed", changed)

        variable = CustomVariable(event=event)
        variable.set("value1")
        variable.set("value2")
        variable.set("value3", from_db=True)
        variable.set(None, from_db=True)
        variable.set("value4")
        variable.delete()
        variable.delete()

        self.assertEquals(changed_values[0],
          (marker, variable, Undef, "value1", False))
        self.assertEquals(changed_values[1],
          (marker, variable, ("g", ("s", "value1")), "value2", False))
        self.assertEquals(changed_values[2],
          (marker, variable, ("g", ("s", "value2")), ("g", ("s", "value3")),
           True))
        self.assertEquals(changed_values[3],
          (marker, variable, ("g", ("s", "value3")), None, True))
        self.assertEquals(changed_values[4],
          (marker, variable, None, "value4", False))
        self.assertEquals(changed_values[5],
          (marker, variable, ("g", ("s", "value4")), Undef, False))
        self.assertEquals(len(changed_values), 6)

    def test_get_state(self):
        variable = CustomVariable(marker)
        self.assertEquals(variable.get_state(), (Undef, ("s", marker)))

    def test_set_state(self):
        lazy_value = object()
        variable = CustomVariable()
        variable.set_state((lazy_value, marker))
        self.assertEquals(variable.get(), ("g", marker))
        self.assertEquals(variable.get_lazy(), lazy_value)

    def test_checkpoint_and_has_changed(self):
        variable = CustomVariable()
        self.assertTrue(variable.has_changed())
        variable.set(marker)
        self.assertTrue(variable.has_changed())
        variable.checkpoint()
        self.assertFalse(variable.has_changed())
        variable.set(marker)
        self.assertFalse(variable.has_changed())
        variable.set((marker, marker))
        self.assertTrue(variable.has_changed())
        variable.checkpoint()
        self.assertFalse(variable.has_changed())
        variable.set((marker, marker))
        self.assertFalse(variable.has_changed())
        variable.set(marker)
        self.assertTrue(variable.has_changed())
        variable.set((marker, marker))
        self.assertFalse(variable.has_changed())

    def test_copy(self):
        variable = CustomVariable()
        variable.set(marker)
        variable_copy = variable.copy()
        self.assertTrue(variable is not variable_copy)
        self.assertTrue(variable == variable_copy)

    def test_hash(self):
        # They must hash the same to be used as cache keys.
        obj1 = CustomVariable(marker)
        obj2 = CustomVariable(marker)
        self.assertEquals(hash(obj1), hash(obj2))

    def test_lazy_value_setting(self):
        variable = CustomVariable()
        variable.set(LazyValue())
        self.assertEquals(variable.sets, [])
        self.assertTrue(variable.has_changed())

    def test_lazy_value_getting(self):
        variable = CustomVariable()
        variable.set(LazyValue())
        self.assertEquals(variable.get(marker), marker)
        variable.set(1)
        variable.set(LazyValue())
        self.assertEquals(variable.get(marker), marker)
        self.assertFalse(variable.is_defined())

    def test_lazy_value_resolving(self):
        event = EventSystem(marker)

        resolve_values = []
        def resolve(owner, variable, value):
            resolve_values.append((owner, variable, value))



        lazy_value = LazyValue()
        variable = CustomVariable(lazy_value, event=event)

        event.hook("resolve-lazy-value", resolve)

        variable.get()

        self.assertEquals(resolve_values,
                          [(marker, variable, lazy_value)])

    def test_lazy_value_changed_event(self):
        event = EventSystem(marker)

        changed_values = []
        def changed(owner, variable, old_value, new_value, fromdb):
            changed_values.append((owner, variable,
                                   old_value, new_value, fromdb))
        
        event.hook("changed", changed)

        variable = CustomVariable(event=event)

        lazy_value = LazyValue()

        variable.set(lazy_value)

        self.assertEquals(changed_values,
                          [(marker, variable, Undef, lazy_value, False)])

    def test_lazy_value_setting_on_resolving(self):
        event = EventSystem(marker)

        def resolve(owner, variable, value):
            variable.set(marker)

        event.hook("resolve-lazy-value", resolve)

        lazy_value = LazyValue()
        variable = CustomVariable(lazy_value, event=event)

        self.assertEquals(variable.get(), ("g", ("s", marker)))

    def test_lazy_value_reset_after_changed(self):
        event = EventSystem(marker)

        resolve_called = []
        def resolve(owner, variable, value):
            resolve_called.append(True)

        event.hook("resolve-lazy-value", resolve)

        variable = CustomVariable(event=event)

        variable.set(LazyValue())
        variable.set(1)
        self.assertEquals(variable.get(), ("g", ("s", 1)))
        self.assertEquals(resolve_called, [])

    def test_get_lazy_value(self):
        lazy_value = LazyValue()
        variable = CustomVariable()
        self.assertEquals(variable.get_lazy(), None)
        self.assertEquals(variable.get_lazy(marker), marker)
        variable.set(lazy_value)
        self.assertEquals(variable.get_lazy(marker), lazy_value)


class BoolVariableTest(TestHelper):

    def test_set_get(self):
        variable = BoolVariable()
        variable.set(1)
        self.assertTrue(variable.get() is True)
        variable.set(0)
        self.assertTrue(variable.get() is False)
        variable.set(1.1)
        self.assertTrue(variable.get() is True)
        variable.set(0.0)
        self.assertTrue(variable.get() is False)
        variable.set(Decimal(1))
        self.assertTrue(variable.get() is True)
        variable.set(Decimal(0))
        self.assertTrue(variable.get() is False)
        self.assertRaises(TypeError, variable.set, "string")


class IntVariableTest(TestHelper):

    def test_set_get(self):
        variable = IntVariable()
        variable.set(1)
        self.assertEquals(variable.get(), 1)
        variable.set(1.1)
        self.assertEquals(variable.get(), 1)
        variable.set(Decimal(2))
        self.assertEquals(variable.get(), 2)
        self.assertRaises(TypeError, variable.set, "1")


class FloatVariableTest(TestHelper):

    def test_set_get(self):
        variable = FloatVariable()
        variable.set(1.1)
        self.assertEquals(variable.get(), 1.1)
        variable.set(1)
        self.assertEquals(variable.get(), 1)
        self.assertEquals(type(variable.get()), float)
        variable.set(Decimal("1.1"))
        self.assertEquals(variable.get(), 1.1)
        self.assertRaises(TypeError, variable.set, "1")


<<<<<<< HEAD
class RawStrVariableTest(TestHelper):
=======
class DecimalVariableTest(TestHelper):

    def test_set_get(self):
        variable = DecimalVariable()
        variable.set(Decimal("1.1"))
        self.assertEquals(variable.get(), Decimal("1.1"))
        variable.set(1)
        self.assertEquals(variable.get(), 1)
        self.assertEquals(type(variable.get()), Decimal)
        variable.set(Decimal("1.1"))
        self.assertEquals(variable.get(), Decimal("1.1"))
        self.assertRaises(TypeError, variable.set, "1")
        self.assertRaises(TypeError, variable.set, 1.1)

    def test_get_set_from_database(self):
        """Strings used to/from the database."""
        variable = DecimalVariable()
        variable.set("1.1", from_db=True)
        self.assertEquals(variable.get(), Decimal("1.1"))
        self.assertEquals(variable.get(to_db=True), "1.1")


class CharsVariableTest(TestHelper):
>>>>>>> 862852a3

    def test_set_get(self):
        variable = RawStrVariable()
        variable.set("str")
        self.assertEquals(variable.get(), "str")
        variable.set(buffer("buffer"))
        self.assertEquals(variable.get(), "buffer")
        self.assertRaises(TypeError, variable.set, u"unicode")


class UnicodeVariableTest(TestHelper):

    def test_set_get(self):
        variable = UnicodeVariable()
        variable.set(u"unicode")
        self.assertEquals(variable.get(), u"unicode")
        self.assertRaises(TypeError, variable.set, "str")


class DateTimeVariableTest(TestHelper):

    def test_get_set(self):
        epoch = datetime.utcfromtimestamp(0)
        variable = DateTimeVariable()
        variable.set(0)
        self.assertEquals(variable.get(), epoch)
        variable.set(0.0)
        self.assertEquals(variable.get(), epoch)
        variable.set(0L)
        self.assertEquals(variable.get(), epoch)
        variable.set(epoch)
        self.assertEquals(variable.get(), epoch)
        self.assertRaises(TypeError, variable.set, marker)

    def test_get_set_from_database(self):
        datetime_str = "1977-05-04 12:34:56.78"
        datetime_uni = unicode(datetime_str)
        datetime_obj = datetime(1977, 5, 4, 12, 34, 56, 780000)

        variable = DateTimeVariable()

        variable.set(datetime_str, from_db=True)
        self.assertEquals(variable.get(), datetime_obj)
        variable.set(datetime_uni, from_db=True)
        self.assertEquals(variable.get(), datetime_obj)
        variable.set(datetime_obj, from_db=True)
        self.assertEquals(variable.get(), datetime_obj)

        datetime_str = "1977-05-04 12:34:56"
        datetime_uni = unicode(datetime_str)
        datetime_obj = datetime(1977, 5, 4, 12, 34, 56)

        variable.set(datetime_str, from_db=True)
        self.assertEquals(variable.get(), datetime_obj)
        variable.set(datetime_uni, from_db=True)
        self.assertEquals(variable.get(), datetime_obj)
        variable.set(datetime_obj, from_db=True)
        self.assertEquals(variable.get(), datetime_obj)

        self.assertRaises(TypeError, variable.set, 0, from_db=True)
        self.assertRaises(TypeError, variable.set, marker, from_db=True)
        self.assertRaises(ValueError, variable.set, "foobar", from_db=True)
        self.assertRaises(ValueError, variable.set, "foo bar", from_db=True)

    def test_get_set_with_tzinfo(self):
        datetime_str = "1977-05-04 12:34:56.78"
        datetime_obj = datetime(1977, 5, 4, 12, 34, 56, 780000, tzinfo=tzutc())

        variable = DateTimeVariable(tzinfo=tzutc())

        # Naive timezone, from_db=True.
        variable.set(datetime_str, from_db=True)
        self.assertEquals(variable.get(), datetime_obj)
        variable.set(datetime_obj, from_db=True)
        self.assertEquals(variable.get(), datetime_obj)

        # Naive timezone, from_db=False (doesn't work).
        datetime_obj = datetime(1977, 5, 4, 12, 34, 56, 780000)
        self.assertRaises(ValueError, variable.set, datetime_obj)

        # Different timezone, from_db=False.
        datetime_obj = datetime(1977, 5, 4, 12, 34, 56, 780000,
                                tzinfo=tzoffset("1h", 3600))
        variable.set(datetime_obj, from_db=False)
        converted_obj = variable.get()
        self.assertEquals(converted_obj, datetime_obj)
        self.assertEquals(type(converted_obj.tzinfo), tzutc)

        # Different timezone, from_db=True.
        datetime_obj = datetime(1977, 5, 4, 12, 34, 56, 780000,
                                tzinfo=tzoffset("1h", 3600))
        variable.set(datetime_obj, from_db=True)
        converted_obj = variable.get()
        self.assertEquals(converted_obj, datetime_obj)
        self.assertEquals(type(converted_obj.tzinfo), tzutc)


class DateVariableTest(TestHelper):

    def test_get_set(self):
        epoch = datetime.utcfromtimestamp(0)
        epoch_date = epoch.date()

        variable = DateVariable()

        variable.set(epoch)
        self.assertEquals(variable.get(), epoch_date)
        variable.set(epoch_date)
        self.assertEquals(variable.get(), epoch_date)

        self.assertRaises(TypeError, variable.set, marker)

    def test_get_set_from_database(self):
        date_str = "1977-05-04"
        date_uni = unicode(date_str)
        date_obj = date(1977, 5, 4)

        variable = DateVariable()

        variable.set(date_str, from_db=True)
        self.assertEquals(variable.get(), date_obj)
        variable.set(date_uni, from_db=True)
        self.assertEquals(variable.get(), date_obj)
        variable.set(date_obj, from_db=True)
        self.assertEquals(variable.get(), date_obj)

        self.assertRaises(TypeError, variable.set, 0, from_db=True)
        self.assertRaises(TypeError, variable.set, marker, from_db=True)
        self.assertRaises(ValueError, variable.set, "foobar", from_db=True)

    def test_set_with_datetime(self):
        datetime_str = "1977-05-04 12:34:56.78"
        date_obj = date(1977, 5, 4)
        variable = DateVariable()
        variable.set(datetime_str, from_db=True)
        self.assertEquals(variable.get(), date_obj)


class TimeVariableTest(TestHelper):

    def test_get_set(self):
        epoch = datetime.utcfromtimestamp(0)
        epoch_time = epoch.time()

        variable = TimeVariable()

        variable.set(epoch)
        self.assertEquals(variable.get(), epoch_time)
        variable.set(epoch_time)
        self.assertEquals(variable.get(), epoch_time)

        self.assertRaises(TypeError, variable.set, marker)

    def test_get_set_from_database(self):
        time_str = "12:34:56.78"
        time_uni = unicode(time_str)
        time_obj = time(12, 34, 56, 780000)

        variable = TimeVariable()

        variable.set(time_str, from_db=True)
        self.assertEquals(variable.get(), time_obj)
        variable.set(time_uni, from_db=True)
        self.assertEquals(variable.get(), time_obj)
        variable.set(time_obj, from_db=True)
        self.assertEquals(variable.get(), time_obj)

        time_str = "12:34:56"
        time_uni = unicode(time_str)
        time_obj = time(12, 34, 56)

        variable.set(time_str, from_db=True)
        self.assertEquals(variable.get(), time_obj)
        variable.set(time_uni, from_db=True)
        self.assertEquals(variable.get(), time_obj)
        variable.set(time_obj, from_db=True)
        self.assertEquals(variable.get(), time_obj)

        self.assertRaises(TypeError, variable.set, 0, from_db=True)
        self.assertRaises(TypeError, variable.set, marker, from_db=True)
        self.assertRaises(ValueError, variable.set, "foobar", from_db=True)

    def test_set_with_datetime(self):
        datetime_str = "1977-05-04 12:34:56.78"
        time_obj = time(12, 34, 56, 780000)
        variable = TimeVariable()
        variable.set(datetime_str, from_db=True)
        self.assertEquals(variable.get(), time_obj)

    def test_microsecond_error(self):
        time_str = "15:14:18.598678"
        time_obj = time(15, 14, 18, 598678)
        variable = TimeVariable()
        variable.set(time_str, from_db=True)
        self.assertEquals(variable.get(), time_obj)

    def test_microsecond_error_less_digits(self):
        time_str = "15:14:18.5986"
        time_obj = time(15, 14, 18, 598600)
        variable = TimeVariable()
        variable.set(time_str, from_db=True)
        self.assertEquals(variable.get(), time_obj)

    def test_microsecond_error_more_digits(self):
        time_str = "15:14:18.5986789"
        time_obj = time(15, 14, 18, 598678)
        variable = TimeVariable()
        variable.set(time_str, from_db=True)
        self.assertEquals(variable.get(), time_obj)


class TimeDeltaVariableTest(TestHelper):

    def test_get_set(self):
        delta = timedelta(days=42)

        variable = TimeDeltaVariable()

        variable.set(delta)
        self.assertEquals(variable.get(), delta)

        self.assertRaises(TypeError, variable.set, marker)
    
    def test_get_set_from_database(self):
        delta_str = "42 days 12:34:56.78"
        delta_uni = unicode(delta_str)
        delta_obj = timedelta(days=42, hours=12, minutes=34,
                              seconds=56, microseconds=780000)

        variable = TimeDeltaVariable()

        variable.set(delta_str, from_db=True)
        self.assertEquals(variable.get(), delta_obj)
        variable.set(delta_uni, from_db=True)
        self.assertEquals(variable.get(), delta_obj)
        variable.set(delta_obj, from_db=True)
        self.assertEquals(variable.get(), delta_obj)

        delta_str = "1 day, 12:34:56"
        delta_uni = unicode(delta_str)
        delta_obj = timedelta(days=1, hours=12, minutes=34, seconds=56)

        variable.set(delta_str, from_db=True)
        self.assertEquals(variable.get(), delta_obj)
        variable.set(delta_uni, from_db=True)
        self.assertEquals(variable.get(), delta_obj)
        variable.set(delta_obj, from_db=True)
        self.assertEquals(variable.get(), delta_obj)

        self.assertRaises(TypeError, variable.set, 0, from_db=True)
        self.assertRaises(TypeError, variable.set, marker, from_db=True)
        self.assertRaises(ValueError, variable.set, "foobar", from_db=True)

        # Intervals of months or years can not be converted to a
        # Python timedelta, so a ValueError exception is raised:
        self.assertRaises(ValueError, variable.set, "42 months", from_db=True)
        self.assertRaises(ValueError, variable.set, "42 years", from_db=True)


class PickleVariableTest(TestHelper):

    def test_get_set(self):
        d = {"a": 1}
        d_dump = pickle.dumps(d, -1)

        variable = PickleVariable()

        variable.set(d)
        self.assertEquals(variable.get(), d)
        self.assertEquals(variable.get(to_db=True), d_dump)

        variable.set(d_dump, from_db=True)
        self.assertEquals(variable.get(), d)
        self.assertEquals(variable.get(to_db=True), d_dump)

        self.assertEquals(variable.get_state(), (Undef, d_dump))
        
        variable.set(marker)
        variable.set_state((Undef, d_dump))
        self.assertEquals(variable.get(), d)

        variable.get()["b"] = 2
        self.assertEquals(variable.get(), {"a": 1, "b": 2})

    def test_pickle_events(self):
        event = EventSystem(marker)

        variable = PickleVariable(event=event, value_factory=list)

        changes = []
        def changed(owner, variable, old_value, new_value, fromdb):
            changes.append((variable, old_value, new_value, fromdb))

        event.hook("changed", changed)

        variable.checkpoint()

        event.emit("flush")

        self.assertEquals(changes, [])

        lst = variable.get()

        self.assertEquals(lst, [])
        self.assertEquals(changes, [])

        lst.append("a")

        self.assertEquals(changes, [])

        event.emit("flush")

        self.assertEquals(changes, [(variable, None, ["a"], False)])

        del changes[:]

        event.emit("object-deleted")
        self.assertEquals(changes, [(variable, None, ["a"], False)])


class ListVariableTest(TestHelper):

    def test_get_set(self):
        l = [1, 2]
        l_dump = pickle.dumps(l, -1)

        variable = ListVariable(IntVariable)

        variable.set(l)
        self.assertEquals(variable.get(), l)
        self.assertEquals(variable.get(to_db=True),
                          [IntVariable(1), IntVariable(2)])

        variable.set([1.1, 2.2], from_db=True)
        self.assertEquals(variable.get(), l)
        self.assertEquals(variable.get(to_db=True),
                          [IntVariable(1), IntVariable(2)])

        self.assertEquals(variable.get_state(), (Undef, l_dump))

        variable.set([])
        variable.set_state((Undef, l_dump))
        self.assertEquals(variable.get(), l)

        variable.get().append(3)
        self.assertEquals(variable.get(), [1, 2, 3])

    def test_list_events(self):
        event = EventSystem(marker)

        variable = ListVariable(RawStrVariable, event=event,
                                value_factory=list)

        changes = []
        def changed(owner, variable, old_value, new_value, fromdb):
            changes.append((variable, old_value, new_value, fromdb))

        event.hook("changed", changed)

        variable.checkpoint()

        event.emit("flush")

        self.assertEquals(changes, [])

        lst = variable.get()

        self.assertEquals(lst, [])
        self.assertEquals(changes, [])

        lst.append("a")

        self.assertEquals(changes, [])

        event.emit("flush")

        self.assertEquals(changes, [(variable, None, ["a"], False)])

        del changes[:]

        event.emit("object-deleted")
        self.assertEquals(changes, [(variable, None, ["a"], False)])


class EnumVariableTest(TestHelper):

    def test_set_get(self):
        variable = EnumVariable({1: "foo", 2: "bar"}, {"foo": 1, "bar": 2})
        variable.set("foo")
        self.assertEquals(variable.get(), "foo")
        self.assertEquals(variable.get(to_db=True), 1)
        variable.set(2, from_db=True)
        self.assertEquals(variable.get(), "bar")
        self.assertEquals(variable.get(to_db=True), 2)
        self.assertRaises(ValueError, variable.set, "foobar")
        self.assertRaises(ValueError, variable.set, 2)

    def test_in_map(self):
        variable = EnumVariable({1: "foo", 2: "bar"}, {"one": 1, "two": 2})
        variable.set("one")
        self.assertEquals(variable.get(), "foo")
        self.assertEquals(variable.get(to_db=True), 1)
        variable.set(2, from_db=True)
        self.assertEquals(variable.get(), "bar")
        self.assertEquals(variable.get(to_db=True), 2)
        self.assertRaises(ValueError, variable.set, "foo")
        self.assertRaises(ValueError, variable.set, 2)<|MERGE_RESOLUTION|>--- conflicted
+++ resolved
@@ -356,9 +356,6 @@
         self.assertRaises(TypeError, variable.set, "1")
 
 
-<<<<<<< HEAD
-class RawStrVariableTest(TestHelper):
-=======
 class DecimalVariableTest(TestHelper):
 
     def test_set_get(self):
@@ -381,8 +378,7 @@
         self.assertEquals(variable.get(to_db=True), "1.1")
 
 
-class CharsVariableTest(TestHelper):
->>>>>>> 862852a3
+class RawStrVariableTest(TestHelper):
 
     def test_set_get(self):
         variable = RawStrVariable()
