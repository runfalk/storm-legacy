--- conflicted
+++ resolved
@@ -21,15 +21,12 @@
 from datetime import datetime, date, time, timedelta
 from decimal import Decimal
 import cPickle as pickle
-<<<<<<< HEAD
 import gc
 import weakref
-=======
 try:
     import uuid
 except ImportError:
     uuid = None
->>>>>>> fda7075d
 
 from storm.exceptions import NoneError
 from storm.variables import *
