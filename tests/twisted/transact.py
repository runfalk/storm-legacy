--- conflicted
+++ resolved
@@ -1,10 +1,4 @@
-<<<<<<< HEAD
-import time
-import random
-
 from tests import has_psycopg
-=======
->>>>>>> 40abdf6b
 from tests.helper import TestHelper
 from tests.zope import has_transaction, has_zope_component
 from tests.twisted import has_twisted
