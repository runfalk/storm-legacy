--- conflicted
+++ resolved
@@ -26,14 +26,9 @@
 import os
 
 from storm.uri import URI
-<<<<<<< HEAD
 from storm.expr import Select, Column, Undef, SQLToken, SQLRaw, Count
-from storm.variables import Variable, PickleVariable, RawStrVariable
-=======
-from storm.expr import Select, Column, Undef, SQLToken, SQLRaw
-from storm.variables import (Variable, PickleVariable, CharsVariable,
+from storm.variables import (Variable, PickleVariable, RawStrVariable,
                              DecimalVariable)
->>>>>>> 862852a3
 from storm.variables import DateTimeVariable, DateVariable, TimeVariable
 from storm.database import *
 from storm.exceptions import DatabaseModuleError
@@ -243,7 +238,6 @@
         result.set_variable(variable, result.get_one()[0])
         self.assertEquals(variable.get(), "Value")
 
-<<<<<<< HEAD
     def test_order_by_group_by(self):
         self.connection.execute("INSERT INTO test VALUES (100, 'Title 10')")
         self.connection.execute("INSERT INTO test VALUES (101, 'Title 10')")
@@ -252,7 +246,7 @@
         expr = Select(Count(id), group_by=title, order_by=Count(id))
         result = self.connection.execute(expr)
         self.assertEquals(result.get_all(), [(1,), (3,)])
-=======
+
     def test_set_decimal_variable_from_str_column(self):
         self.connection.execute("INSERT INTO test VALUES (40, '40.5')")
         variable = DecimalVariable()
@@ -265,7 +259,6 @@
         self.connection.execute("INSERT INTO test VALUES (40, ?)", (variable,))
         result = self.connection.execute("SELECT title FROM test WHERE id=40")
         self.assertEquals(result.get_one()[0], "40.5")
->>>>>>> 862852a3
 
 
 class UnsupportedDatabaseTest(object):
