--- conflicted
+++ resolved
@@ -22,20 +22,16 @@
 import os
 
 from storm.databases.postgres import Postgres, compile
+from storm.uri import URI
 from storm.database import create_database
 from storm.variables import DateTimeVariable, RawStrVariable
 from storm.variables import ListVariable, IntVariable, Variable
 from storm.expr import Union, Select, Alias, SQLRaw, State, Sequence, Like
 
-<<<<<<< HEAD
 from tests.databases.base import (
     DatabaseTest, DatabaseDisconnectionTest, UnsupportedDatabaseTest)
 from tests.databases.proxy import ProxyTCPServer
-from tests.helper import TestHelper, MakePath
-=======
-from tests.databases.base import DatabaseTest, UnsupportedDatabaseTest
 from tests.helper import TestHelper
->>>>>>> 55d94722
 
 
 class PostgresTest(DatabaseTest, TestHelper):
