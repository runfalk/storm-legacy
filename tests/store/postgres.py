--- conflicted
+++ resolved
@@ -22,12 +22,8 @@
 import gc
 
 from storm.database import create_database
-<<<<<<< HEAD
 from storm.properties import Enum, Int, List
-=======
-from storm.properties import Int, List
 from storm.info import get_obj_info
->>>>>>> c7b931ad
 
 from tests.store.base import StoreTest, EmptyResultSetTest, Foo
 from tests.helper import TestHelper
