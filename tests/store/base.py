--- conflicted
+++ resolved
@@ -27,11 +27,7 @@
 from storm.database import Result
 from storm.properties import Int, Float, RawStr, Unicode, Property, Pickle
 from storm.properties import PropertyPublisherMeta, Decimal
-<<<<<<< HEAD
 from storm.expr import Asc, Desc, Select, Func, LeftJoin, SQL, Count, Sum, Avg
-=======
-from storm.expr import Asc, Desc, Select, Func, LeftJoin, SQL, Or, And, Eq
->>>>>>> 6bfce8b0
 from storm.variables import Variable, UnicodeVariable, IntVariable
 from storm.info import get_obj_info, ClassAlias
 from storm.exceptions import *
@@ -227,13 +223,8 @@
         pass
 
     def drop_tables(self):
-<<<<<<< HEAD
-        connection = self.database.connect()
         for table in ["foo", "bar", "bin", "link", "money", "selfref",
                       "foovalue"]:
-=======
-        for table in ["foo", "bar", "bin", "link", "money", "selfref"]:
->>>>>>> 6bfce8b0
             try:
                 self.connection.execute("DROP TABLE %s" % table)
                 self.connection.commit()
