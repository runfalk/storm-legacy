--- conflicted
+++ resolved
@@ -3995,7 +3995,6 @@
         variable = MyBarProxy.foo_title.variable_factory(value=u"Hello")
         self.assertTrue(isinstance(variable, UnicodeVariable))
 
-<<<<<<< HEAD
     def test_get_decimal_property(self):
         money = self.store.get(Money, 10)
         self.assertEquals(money.value, decimal.Decimal("12.3455"))
@@ -4007,15 +4006,6 @@
         result = self.store.find(Money, value=decimal.Decimal("12.3456"))
         self.assertEquals(result.one(), money)
 
-    # XXX Lazy expressions not supported on primary keys yet.
-    #def test_fill_missing_primary_key_with_lazy_value(self):
-    #    foo = self.store.get(Foo, 10)
-    #    foo.id = SQL("40")
-    #    self.store.flush()
-    #    self.assertEquals(foo.id, 40)
-    #    self.assertEquals(self.store.get(Foo, 10), None)
-    #    self.assertEquals(self.store.get(Foo, 40), foo)
-=======
     def test_fill_missing_primary_key_with_lazy_value(self):
         foo = self.store.get(Foo, 10)
         foo.id = SQL("40")
@@ -4061,7 +4051,6 @@
             self.assertEquals(foo.id, 40)
         finally:
             store.close()
->>>>>>> 3bd17391
 
 
 class EmptyResultSetTest(object):
