# -*- coding: utf-8 -*-
#
# Copyright (c) 2006, 2007 Canonical
#
# Written by Gustavo Niemeyer <gustavo@niemeyer.net>
#
# This file is part of Storm Object Relational Mapper.
#
# Storm is free software; you can redistribute it and/or modify
# it under the terms of the GNU Lesser General Public License as
# published by the Free Software Foundation; either version 2.1 of
# the License, or (at your option) any later version.
#
# Storm is distributed in the hope that it will be useful,
# but WITHOUT ANY WARRANTY; without even the implied warranty of
# MERCHANTABILITY or FITNESS FOR A PARTICULAR PURPOSE.  See the
# GNU Lesser General Public License for more details.
#
# You should have received a copy of the GNU Lesser General Public License
# along with this program.  If not, see <http://www.gnu.org/licenses/>.
#
import decimal
import gc
import operator
import weakref

from storm.references import Reference, ReferenceSet, Proxy
from storm.database import Result
from storm.properties import Int, Float, RawStr, Unicode, Property, Pickle
from storm.properties import PropertyPublisherMeta, Decimal
from storm.variables import PickleVariable
from storm.expr import (
    Asc, Desc, Select, Func, LeftJoin, SQL, Count, Sum, Avg, And, Or, Eq)
from storm.variables import Variable, UnicodeVariable, IntVariable
from storm.info import get_obj_info, ClassAlias
from storm.exceptions import *
from storm.cache import Cache
from storm.store import *
from storm.store import ResultSet

from tests.info import Wrapper
from tests.helper import run_this, TestHelper


class Foo(object):
    __storm_table__ = "foo"
    id = Int(primary=True)
    title = Unicode()

class Bar(object):
    __storm_table__ = "bar"
    id = Int(primary=True)
    title = Unicode()
    foo_id = Int()
    foo = Reference(foo_id, Foo.id)

class Blob(object):
    __storm_table__ = "bin"
    id = Int(primary=True)
    bin = RawStr()

class Link(object):
    __storm_table__ = "link"
    __storm_primary__ = "foo_id", "bar_id"
    foo_id = Int()
    bar_id = Int()

class SelfRef(object):
    __storm_table__ = "selfref"
    id = Int(primary=True)
    title = Unicode()
    selfref_id = Int()
    selfref = Reference(selfref_id, id)
    selfref_on_remote = Reference(id, selfref_id, on_remote=True)

class FooRef(Foo):
    bar = Reference(Foo.id, Bar.foo_id)

class FooRefSet(Foo):
    bars = ReferenceSet(Foo.id, Bar.foo_id)

class FooRefSetOrderID(Foo):
    bars = ReferenceSet(Foo.id, Bar.foo_id, order_by=Bar.id)

class FooRefSetOrderTitle(Foo):
    bars = ReferenceSet(Foo.id, Bar.foo_id, order_by=Bar.title)

class FooIndRefSet(Foo):
    bars = ReferenceSet(Foo.id, Link.foo_id, Link.bar_id, Bar.id)

class FooIndRefSetOrderID(Foo):
    bars = ReferenceSet(Foo.id, Link.foo_id, Link.bar_id, Bar.id,
                        order_by=Bar.id)

class FooIndRefSetOrderTitle(Foo):
    bars = ReferenceSet(Foo.id, Link.foo_id, Link.bar_id, Bar.id,
                        order_by=Bar.title)


class FooValue(object):
    __storm_table__ = "foovalue"
    id = Int(primary=True)
    foo_id = Int()
    value1 = Int()
    value2 = Int()

class BarProxy(object):
    __storm_table__ = "bar"
    id = Int(primary=True)
    title = Unicode()
    foo_id = Int()
    foo = Reference(foo_id, Foo.id)
    foo_title = Proxy(foo, Foo.title)

class Money(object):
    __storm_table__ = "money"
    id = Int(primary=True)
    value = Decimal()


class DecorateVariable(Variable):

    def parse_get(self, value, to_db):
        return u"to_%s(%s)" % (to_db and "db" or "py", value)

    def parse_set(self, value, from_db):
        return u"from_%s(%s)" % (from_db and "db" or "py", value)


class FooVariable(Foo):
    title = Property(variable_class=DecorateVariable)


class DummyDatabase(object):

    def connect(self, event=None):
        return None


class StoreCacheTest(TestHelper):

    def test_wb_custom_cache(self):
        cache = Cache(25)
        store = Store(DummyDatabase(), cache=cache)
        self.assertEquals(store._cache, cache)

    def test_wb_default_cache_size(self):
        store = Store(DummyDatabase())
        self.assertEquals(store._cache._size, 100)


class StoreTest(object):

    def setUp(self):
        self.store = None
        self.stores = []
        self.create_database()
        self.connection = self.database.connect()
        self.drop_tables()
        self.create_tables()
        self.create_sample_data()
        self.create_store()

    def tearDown(self):
        self.drop_store()
        self.drop_sample_data()
        self.drop_tables()
        self.drop_database()
        self.connection.close()

    def create_database(self):
        raise NotImplementedError

    def create_tables(self):
        raise NotImplementedError

    def create_sample_data(self):
        connection = self.connection
        connection.execute("INSERT INTO foo (id, title)"
                           " VALUES (10, 'Title 30')")
        connection.execute("INSERT INTO foo (id, title)"
                           " VALUES (20, 'Title 20')")
        connection.execute("INSERT INTO foo (id, title)"
                           " VALUES (30, 'Title 10')")
        connection.execute("INSERT INTO bar (id, foo_id, title)"
                           " VALUES (100, 10, 'Title 300')")
        connection.execute("INSERT INTO bar (id, foo_id, title)"
                           " VALUES (200, 20, 'Title 200')")
        connection.execute("INSERT INTO bar (id, foo_id, title)"
                           " VALUES (300, 30, 'Title 100')")
        connection.execute("INSERT INTO bin (id, bin) VALUES (10, 'Blob 30')")
        connection.execute("INSERT INTO bin (id, bin) VALUES (20, 'Blob 20')")
        connection.execute("INSERT INTO bin (id, bin) VALUES (30, 'Blob 10')")
        connection.execute("INSERT INTO link (foo_id, bar_id) VALUES (10, 100)")
        connection.execute("INSERT INTO link (foo_id, bar_id) VALUES (10, 200)")
        connection.execute("INSERT INTO link (foo_id, bar_id) VALUES (10, 300)")
        connection.execute("INSERT INTO link (foo_id, bar_id) VALUES (20, 100)")
        connection.execute("INSERT INTO link (foo_id, bar_id) VALUES (20, 200)")
        connection.execute("INSERT INTO link (foo_id, bar_id) VALUES (30, 300)")
        connection.execute("INSERT INTO money (id, value)"
                           " VALUES (10, '12.3455')")
        connection.execute("INSERT INTO selfref (id, title, selfref_id)"
                           " VALUES (15, 'SelfRef 15', NULL)")
        connection.execute("INSERT INTO selfref (id, title, selfref_id)"
                           " VALUES (25, 'SelfRef 25', NULL)")
        connection.execute("INSERT INTO selfref (id, title, selfref_id)"
                           " VALUES (35, 'SelfRef 35', 15)")
        connection.execute("INSERT INTO foovalue (id, foo_id, value1, value2)"
                           " VALUES (1, 10, 2, 1)")
        connection.execute("INSERT INTO foovalue (id, foo_id, value1, value2)"
                           " VALUES (2, 10, 2, 1)")
        connection.execute("INSERT INTO foovalue (id, foo_id, value1, value2)"
                           " VALUES (3, 10, 2, 1)")
        connection.execute("INSERT INTO foovalue (id, foo_id, value1, value2)"
                           " VALUES (4, 10, 2, 2)")
        connection.execute("INSERT INTO foovalue (id, foo_id, value1, value2)"
                           " VALUES (5, 20, 1, 3)")
        connection.execute("INSERT INTO foovalue (id, foo_id, value1, value2)"
                           " VALUES (6, 20, 1, 3)")
        connection.execute("INSERT INTO foovalue (id, foo_id, value1, value2)"
                           " VALUES (7, 20, 1, 4)")
        connection.execute("INSERT INTO foovalue (id, foo_id, value1, value2)"
                           " VALUES (8, 20, 1, 4)")
        connection.execute("INSERT INTO foovalue (id, foo_id, value1, value2)"
                           " VALUES (9, 20, 1, 2)")

        connection.commit()

    def create_store(self):
        store = Store(self.database)
        self.stores.append(store)
        if self.store is None:
            self.store = store
        return store

    def drop_store(self):
        for store in self.stores:
            store.rollback()

            # Closing the store is needed because testcase objects are all
            # instantiated at once, and thus connections are kept open.
            store.close()

    def drop_sample_data(self):
        pass

    def drop_tables(self):
        for table in ["foo", "bar", "bin", "link", "money", "selfref",
                      "foovalue"]:
            try:
                self.connection.execute("DROP TABLE %s" % table)
                self.connection.commit()
            except:
                self.connection.rollback()

    def drop_database(self):
        pass

    def get_items(self):
        # Bypass the store to avoid flushing.
        connection = self.store._connection
        result = connection.execute("SELECT * FROM foo ORDER BY id")
        return list(result)

    def get_committed_items(self):
        connection = self.database.connect()
        result = connection.execute("SELECT * FROM foo ORDER BY id")
        return list(result)

    def get_cache(self, store):
        # We don't offer a public API for this just yet.
        return store._cache

    def test_execute(self):
        result = self.store.execute("SELECT 1")
        self.assertTrue(isinstance(result, Result))
        self.assertEquals(result.get_one(), (1,))

        result = self.store.execute("SELECT 1", noresult=True)
        self.assertEquals(result, None)

    def test_execute_params(self):
        result = self.store.execute("SELECT ?", [1])
        self.assertTrue(isinstance(result, Result))
        self.assertEquals(result.get_one(), (1,))

    def test_execute_flushes(self):
        foo = self.store.get(Foo, 10)
        foo.title = u"New Title"

        result = self.store.execute("SELECT title FROM foo WHERE id=10")
        self.assertEquals(result.get_one(), ("New Title",))

    def test_close(self):
        store = Store(self.database)
        store.close()
        self.assertRaises(ClosedError, store.execute, "SELECT 1")

    def test_get(self):
        foo = self.store.get(Foo, 10)
        self.assertEquals(foo.id, 10)
        self.assertEquals(foo.title, "Title 30")

        foo = self.store.get(Foo, 20)
        self.assertEquals(foo.id, 20)
        self.assertEquals(foo.title, "Title 20")

        foo = self.store.get(Foo, 40)
        self.assertEquals(foo, None)

    def test_get_cached(self):
        foo = self.store.get(Foo, 10)
        self.assertTrue(self.store.get(Foo, 10) is foo)

    def test_wb_get_cached_doesnt_need_connection(self):
        foo = self.store.get(Foo, 10)
        connection = self.store._connection
        self.store._connection = None
        self.store.get(Foo, 10)
        self.store._connection = connection

    def test_cache_cleanup(self):
        # Disable the cache, which holds strong references.
        self.get_cache(self.store).set_size(0)

        foo = self.store.get(Foo, 10)
        foo.taint = True

        del foo
        gc.collect()

        foo = self.store.get(Foo, 10)
        self.assertFalse(getattr(foo, "taint", False))

    def test_add_returns_object(self):
        """
        Store.add() returns the object passed to it.  This allows this
        kind of code:

        thing = Thing()
        store.add(thing)
        return thing

        to be simplified as:

        return store.add(Thing())
        """
        foo = Foo()
        self.assertEquals(self.store.add(foo), foo)

    def test_add_and_stop_referencing(self):
        # After adding an object, no references should be needed in
        # python for it still to be added to the database.
        foo = Foo()
        foo.title = u"live"
        self.store.add(foo)

        del foo
        gc.collect()

        self.assertTrue(self.store.find(Foo, title=u"live").one())

    def test_obj_info_with_deleted_object(self):
        # Let's try to put Storm in trouble by killing the object
        # while still holding a reference to the obj_info.

        # Disable the cache, which holds strong references.
        self.get_cache(self.store).set_size(0)

        class MyFoo(Foo):
            loaded = False
            def __storm_loaded__(self):
                self.loaded = True

        foo = self.store.get(MyFoo, 20)
        foo.tainted = True
        obj_info = get_obj_info(foo)

        del foo
        gc.collect()

        self.assertEquals(obj_info.get_obj(), None)

        foo = self.store.find(MyFoo, id=20).one()
        self.assertTrue(foo)
        self.assertFalse(getattr(foo, "tainted", False))

        # The object was rebuilt, so the loaded hook must have run.
        self.assertTrue(foo.loaded)

    def test_obj_info_with_deleted_object_and_changed_event(self):
        """
        When an object is collected, the variables disable change notification
        to not create a leak. If we're holding a reference to the obj_info and
        rebuild the object, it should re-enable change notication.
        """
        class PickleBlob(Blob):
            bin = Pickle()

        # Disable the cache, which holds strong references.
        self.get_cache(self.store).set_size(0)

        blob = self.store.get(Blob, 20)
        blob.bin = "\x80\x02}q\x01U\x01aK\x01s."
        self.store.flush()
        del blob
        gc.collect()

        pickle_blob = self.store.get(PickleBlob, 20)
        obj_info = get_obj_info(pickle_blob)
        del pickle_blob
        gc.collect()
        self.assertEquals(obj_info.get_obj(), None)

        pickle_blob = self.store.get(PickleBlob, 20)
        pickle_blob.bin = "foobin"
        events = []
        obj_info.event.hook("changed", lambda *args: events.append(args))

        self.store.flush()
        self.assertEquals(len(events), 1)

    def test_obj_info_with_deleted_object_with_get(self):
        # Same thing, but using get rather than find.

        # Disable the cache, which holds strong references.
        self.get_cache(self.store).set_size(0)

        foo = self.store.get(Foo, 20)
        foo.tainted = True
        obj_info = get_obj_info(foo)

        del foo
        gc.collect()

        self.assertEquals(obj_info.get_obj(), None)

        foo = self.store.get(Foo, 20)
        self.assertTrue(foo)
        self.assertFalse(getattr(foo, "tainted", False))

    def test_delete_object_when_obj_info_is_dirty(self):
        """Object should stay in memory if dirty."""

        # Disable the cache, which holds strong references.
        self.get_cache(self.store).set_size(0)

        foo = self.store.get(Foo, 20)
        foo.title = u"Changed"
        foo.tainted = True
        obj_info = get_obj_info(foo)

        del foo
        gc.collect()

        self.assertTrue(obj_info.get_obj())

    def test_get_tuple(self):
        class MyFoo(Foo):
            __storm_primary__ = "title", "id"
        foo = self.store.get(MyFoo, (u"Title 30", 10))
        self.assertEquals(foo.id, 10)
        self.assertEquals(foo.title, "Title 30")

        foo = self.store.get(MyFoo, (u"Title 20", 10))
        self.assertEquals(foo, None)

    def test_of(self):
        foo = self.store.get(Foo, 10)
        self.assertEquals(Store.of(foo), self.store)
        self.assertEquals(Store.of(Foo()), None)
        self.assertEquals(Store.of(object()), None)

    def test_find_iter(self):
        result = self.store.find(Foo)

        lst = [(foo.id, foo.title) for foo in result]
        lst.sort()
        self.assertEquals(lst, [
                          (10, "Title 30"),
                          (20, "Title 20"),
                          (30, "Title 10"),
                         ])

    def test_find_from_cache(self):
        foo = self.store.get(Foo, 10)
        self.assertTrue(self.store.find(Foo, id=10).one() is foo)

    def test_find_expr(self):
        result = self.store.find(Foo, Foo.id == 20,
                                 Foo.title == u"Title 20")
        self.assertEquals([(foo.id, foo.title) for foo in result], [
                          (20, "Title 20"),
                         ])

        result = self.store.find(Foo, Foo.id == 10,
                                 Foo.title == u"Title 20")
        self.assertEquals([(foo.id, foo.title) for foo in result], [
                         ])

    def test_find_sql(self):
        foo = self.store.find(Foo, SQL("foo.id = 20")).one()
        self.assertEquals(foo.title, "Title 20")

    def test_find_str(self):
        foo = self.store.find(Foo, "foo.id = 20").one()
        self.assertEquals(foo.title, "Title 20")

    def test_find_keywords(self):
        result = self.store.find(Foo, id=20, title=u"Title 20")
        self.assertEquals([(foo.id, foo.title) for foo in result], [
                          (20, u"Title 20")
                         ])

        result = self.store.find(Foo, id=10, title=u"Title 20")
        self.assertEquals([(foo.id, foo.title) for foo in result], [
                         ])

    def test_find_order_by(self, *args):
        result = self.store.find(Foo).order_by(Foo.title)
        lst = [(foo.id, foo.title) for foo in result]
        self.assertEquals(lst, [
                          (30, "Title 10"),
                          (20, "Title 20"),
                          (10, "Title 30"),
                         ])

    def test_find_order_asc(self, *args):
        result = self.store.find(Foo).order_by(Asc(Foo.title))
        lst = [(foo.id, foo.title) for foo in result]
        self.assertEquals(lst, [
                          (30, "Title 10"),
                          (20, "Title 20"),
                          (10, "Title 30"),
                         ])

    def test_find_order_desc(self, *args):
        result = self.store.find(Foo).order_by(Desc(Foo.title))
        lst = [(foo.id, foo.title) for foo in result]
        self.assertEquals(lst, [
                          (10, "Title 30"),
                          (20, "Title 20"),
                          (30, "Title 10"),
                         ])

    def test_find_default_order_asc(self):
        class MyFoo(Foo):
            __storm_order__ = "title"

        result = self.store.find(MyFoo)
        lst = [(foo.id, foo.title) for foo in result]
        self.assertEquals(lst, [
                          (30, "Title 10"),
                          (20, "Title 20"),
                          (10, "Title 30"),
                         ])

    def test_find_default_order_desc(self):
        class MyFoo(Foo):
            __storm_order__ = "-title"

        result = self.store.find(MyFoo)
        lst = [(foo.id, foo.title) for foo in result]
        self.assertEquals(lst, [
                          (10, "Title 30"),
                          (20, "Title 20"),
                          (30, "Title 10"),
                         ])

    def test_find_default_order_with_tuple(self):
        class MyLink(Link):
            __storm_order__ = ("foo_id", "-bar_id")

        result = self.store.find(MyLink)
        lst = [(link.foo_id, link.bar_id) for link in result]
        self.assertEquals(lst, [
                          (10, 300),
                          (10, 200),
                          (10, 100),
                          (20, 200),
                          (20, 100),
                          (30, 300),
                         ])

    def test_find_default_order_with_tuple_and_expr(self):
        class MyLink(Link):
            __storm_order__ = ("foo_id", Desc(Link.bar_id))

        result = self.store.find(MyLink)
        lst = [(link.foo_id, link.bar_id) for link in result]
        self.assertEquals(lst, [
                          (10, 300),
                          (10, 200),
                          (10, 100),
                          (20, 200),
                          (20, 100),
                          (30, 300),
                         ])

    def test_find_index(self):
        foo = self.store.find(Foo).order_by(Foo.title)[0]
        self.assertEquals(foo.id, 30)
        self.assertEquals(foo.title, "Title 10")

        foo = self.store.find(Foo).order_by(Foo.title)[1]
        self.assertEquals(foo.id, 20)
        self.assertEquals(foo.title, "Title 20")

        foo = self.store.find(Foo).order_by(Foo.title)[2]
        self.assertEquals(foo.id, 10)
        self.assertEquals(foo.title, "Title 30")

        foo = self.store.find(Foo).order_by(Foo.title)[1:][1]
        self.assertEquals(foo.id, 10)
        self.assertEquals(foo.title, "Title 30")

        result = self.store.find(Foo).order_by(Foo.title)
        self.assertRaises(IndexError, result.__getitem__, 3)

    def test_find_slice(self):
        result = self.store.find(Foo).order_by(Foo.title)[1:2]
        lst = [(foo.id, foo.title) for foo in result]
        self.assertEquals(lst,
                          [(20, "Title 20")])

    def test_find_slice_offset(self):
        result = self.store.find(Foo).order_by(Foo.title)[1:]
        lst = [(foo.id, foo.title) for foo in result]
        self.assertEquals(lst,
                          [(20, "Title 20"),
                           (10, "Title 30")])

    def test_find_slice_offset_any(self):
        foo = self.store.find(Foo).order_by(Foo.title)[1:].any()
        self.assertEquals(foo.id, 20)
        self.assertEquals(foo.title, "Title 20")

    def test_find_slice_offset_one(self):
        foo = self.store.find(Foo).order_by(Foo.title)[1:2].one()
        self.assertEquals(foo.id, 20)
        self.assertEquals(foo.title, "Title 20")

    def test_find_slice_offset_first(self):
        foo = self.store.find(Foo).order_by(Foo.title)[1:].first()
        self.assertEquals(foo.id, 20)
        self.assertEquals(foo.title, "Title 20")

    def test_find_slice_offset_last(self):
        foo = self.store.find(Foo).order_by(Foo.title)[1:].last()
        self.assertEquals(foo.id, 10)
        self.assertEquals(foo.title, "Title 30")

    def test_find_slice_limit(self):
        result = self.store.find(Foo).order_by(Foo.title)[:2]
        lst = [(foo.id, foo.title) for foo in result]
        self.assertEquals(lst,
                          [(30, "Title 10"),
                           (20, "Title 20")])

    def test_find_slice_limit_last(self):
        result = self.store.find(Foo).order_by(Foo.title)[:2]
        self.assertRaises(FeatureError, result.last)

    def test_find_slice_slice(self):
        result = self.store.find(Foo).order_by(Foo.title)[0:2][1:3]
        lst = [(foo.id, foo.title) for foo in result]
        self.assertEquals(lst,
                          [(20, "Title 20")])

        result = self.store.find(Foo).order_by(Foo.title)[:2][1:3]
        lst = [(foo.id, foo.title) for foo in result]
        self.assertEquals(lst,
                          [(20, "Title 20")])

        result = self.store.find(Foo).order_by(Foo.title)[1:3][0:1]
        lst = [(foo.id, foo.title) for foo in result]
        self.assertEquals(lst,
                          [(20, "Title 20")])

        result = self.store.find(Foo).order_by(Foo.title)[1:3][:1]
        lst = [(foo.id, foo.title) for foo in result]
        self.assertEquals(lst,
                          [(20, "Title 20")])

        result = self.store.find(Foo).order_by(Foo.title)[5:5][1:1]
        lst = [(foo.id, foo.title) for foo in result]
        self.assertEquals(lst, [])

    def test_find_slice_order_by(self):
        result = self.store.find(Foo)[2:]
        self.assertRaises(FeatureError, result.order_by, None)

        result = self.store.find(Foo)[:2]
        self.assertRaises(FeatureError, result.order_by, None)

    def test_find_slice_remove(self):
        result = self.store.find(Foo)[2:]
        self.assertRaises(FeatureError, result.remove)

        result = self.store.find(Foo)[:2]
        self.assertRaises(FeatureError, result.remove)

    def test_find_contains(self):
        foo = self.store.get(Foo, 10)
        result = self.store.find(Foo)
        self.assertEquals(foo in result, True)
        result = self.store.find(Foo, Foo.id == 20)
        self.assertEquals(foo in result, False)
        result = self.store.find(Foo, "foo.id = 20")
        self.assertEquals(foo in result, False)

    def test_find_contains_wrong_type(self):
        foo = self.store.get(Foo, 10)
        bar = self.store.get(Bar, 200)
        self.assertRaises(TypeError, operator.contains,
                          self.store.find(Foo), bar)
        self.assertRaises(TypeError, operator.contains,
                          self.store.find((Foo,)), foo)
        self.assertRaises(TypeError, operator.contains,
                          self.store.find(Foo), (foo,))
        self.assertRaises(TypeError, operator.contains,
                          self.store.find((Foo, Bar)), (bar, foo))

    def test_find_contains_does_not_use_iter(self):
        def no_iter(self):
            raise RuntimeError()
        orig_iter = ResultSet.__iter__
        ResultSet.__iter__ = no_iter
        try:
            foo = self.store.get(Foo, 10)
            result = self.store.find(Foo)
            self.assertEquals(foo in result, True)
        finally:
            ResultSet.__iter__ = orig_iter

    def test_find_contains_with_composed_key(self):
        link = self.store.get(Link, (10, 100))
        result = self.store.find(Link, Link.foo_id == 10)
        self.assertEquals(link in result, True)
        result = self.store.find(Link, Link.bar_id == 200)
        self.assertEquals(link in result, False)

    def test_find_contains_with_set_expression(self):
        foo = self.store.get(Foo, 10)
        result1 = self.store.find(Foo, Foo.id == 10)
        result2 = self.store.find(Foo, Foo.id != 10)
        self.assertEquals(foo in result1.union(result2), True)

        if self.__class__.__name__.startswith("MySQL"):
            return
        self.assertEquals(foo in result1.intersection(result2), False)
        self.assertEquals(foo in result1.intersection(result1), True)
        self.assertEquals(foo in result1.difference(result2), True)
        self.assertEquals(foo in result1.difference(result1), False)

    def test_find_any(self, *args):
        foo = self.store.find(Foo).order_by(Foo.title).any()
        self.assertEquals(foo.id, 30)
        self.assertEquals(foo.title, "Title 10")

        foo = self.store.find(Foo).order_by(Foo.id).any()
        self.assertEquals(foo.id, 10)
        self.assertEquals(foo.title, "Title 30")

        foo = self.store.find(Foo, id=40).any()
        self.assertEquals(foo, None)

    def test_find_first(self, *args):
        self.assertRaises(UnorderedError, self.store.find(Foo).first)

        foo = self.store.find(Foo).order_by(Foo.title).first()
        self.assertEquals(foo.id, 30)
        self.assertEquals(foo.title, "Title 10")

        foo = self.store.find(Foo).order_by(Foo.id).first()
        self.assertEquals(foo.id, 10)
        self.assertEquals(foo.title, "Title 30")

        foo = self.store.find(Foo, id=40).order_by(Foo.id).first()
        self.assertEquals(foo, None)

    def test_find_last(self, *args):
        self.assertRaises(UnorderedError, self.store.find(Foo).last)

        foo = self.store.find(Foo).order_by(Foo.title).last()
        self.assertEquals(foo.id, 10)
        self.assertEquals(foo.title, "Title 30")

        foo = self.store.find(Foo).order_by(Foo.id).last()
        self.assertEquals(foo.id, 30)
        self.assertEquals(foo.title, "Title 10")

        foo = self.store.find(Foo, id=40).order_by(Foo.id).last()
        self.assertEquals(foo, None)

    def test_find_last_desc(self, *args):
        foo = self.store.find(Foo).order_by(Desc(Foo.title)).last()
        self.assertEquals(foo.id, 30)
        self.assertEquals(foo.title, "Title 10")

        foo = self.store.find(Foo).order_by(Asc(Foo.id)).last()
        self.assertEquals(foo.id, 30)
        self.assertEquals(foo.title, "Title 10")

    def test_find_one(self, *args):
        self.assertRaises(NotOneError, self.store.find(Foo).one)

        foo = self.store.find(Foo, id=10).one()
        self.assertEquals(foo.id, 10)
        self.assertEquals(foo.title, "Title 30")

        foo = self.store.find(Foo, id=40).one()
        self.assertEquals(foo, None)

    def test_find_count(self):
        self.assertEquals(self.store.find(Foo).count(), 3)

    def test_find_count_column(self):
        self.assertEquals(self.store.find(Link).count(Link.foo_id), 6)

    def test_find_count_column_distinct(self):
        count = self.store.find(Link).count(Link.foo_id, distinct=True)
        self.assertEquals(count, 3)

    def test_find_max(self):
        self.assertEquals(self.store.find(Foo).max(Foo.id), 30)

    def test_find_max_expr(self):
        self.assertEquals(self.store.find(Foo).max(Foo.id + 1), 31)

    def test_find_max_unicode(self):
        title = self.store.find(Foo).max(Foo.title)
        self.assertEquals(title, "Title 30")
        self.assertTrue(isinstance(title, unicode))

    def test_find_min(self):
        self.assertEquals(self.store.find(Foo).min(Foo.id), 10)

    def test_find_min_expr(self):
        self.assertEquals(self.store.find(Foo).min(Foo.id - 1), 9)

    def test_find_min_unicode(self):
        title = self.store.find(Foo).min(Foo.title)
        self.assertEquals(title, "Title 10")
        self.assertTrue(isinstance(title, unicode))

    def test_find_avg(self):
        self.assertEquals(self.store.find(Foo).avg(Foo.id), 20)

    def test_find_avg_expr(self):
        self.assertEquals(self.store.find(Foo).avg(Foo.id + 10), 30)

    def test_find_avg_float(self):
        foo = Foo()
        foo.id = 15
        foo.title = u"Title 15"
        self.store.add(foo)
        self.assertEquals(self.store.find(Foo).avg(Foo.id), 18.75)

    def test_find_sum(self):
        self.assertEquals(self.store.find(Foo).sum(Foo.id), 60)

    def test_find_sum_expr(self):
        self.assertEquals(self.store.find(Foo).sum(Foo.id * 2), 120)

    def test_find_max_order_by(self):
        """Interaction between order by and aggregation shouldn't break."""
        result = self.store.find(Foo)
        self.assertEquals(result.order_by(Foo.id).max(Foo.id), 30)

    def test_find_values(self):
        values = self.store.find(Foo).order_by(Foo.id).values(Foo.id)
        self.assertEquals(list(values), [10, 20, 30])

        values = self.store.find(Foo).order_by(Foo.id).values(Foo.title)
        values = list(values)
        self.assertEquals(values, ["Title 30", "Title 20", "Title 10"])
        self.assertEquals([type(value) for value in values],
                          [unicode, unicode, unicode])

    def test_find_multiple_values(self):
        result = self.store.find(Foo).order_by(Foo.id)
        values = result.values(Foo.id, Foo.title)
        self.assertEquals(list(values),
                          [(10, "Title 30"),
                           (20, "Title 20"),
                           (30, "Title 10")])

    def test_find_values_with_no_arguments(self):
        result = self.store.find(Foo).order_by(Foo.id)
        self.assertRaises(FeatureError, result.values().next)

    def test_find_slice_values(self):
        values = self.store.find(Foo).order_by(Foo.id)[1:2].values(Foo.id)
        self.assertEquals(list(values), [20])

    def test_find_remove(self):
        self.store.find(Foo, Foo.id == 20).remove()
        self.assertEquals(self.get_items(), [
                          (10, "Title 30"),
                          (30, "Title 10"),
                         ])

    def test_find_cached(self):
        foo = self.store.get(Foo, 20)
        bar = self.store.get(Bar, 200)
        self.assertTrue(foo)
        self.assertTrue(bar)
        self.assertEquals(self.store.find(Foo).cached(), [foo])

    def test_find_cached_where(self):
        foo1 = self.store.get(Foo, 10)
        foo2 = self.store.get(Foo, 20)
        bar = self.store.get(Bar, 200)
        self.assertTrue(foo1)
        self.assertTrue(foo2)
        self.assertTrue(bar)
        self.assertEquals(self.store.find(Foo, title=u"Title 20").cached(),
                          [foo2])

    def test_find_cached_invalidated(self):
        foo = self.store.get(Foo, 20)
        self.store.invalidate(foo)
        self.assertEquals(self.store.find(Foo).cached(), [foo])

    def test_find_cached_invalidated_and_deleted(self):
        foo = self.store.get(Foo, 20)
        self.store.execute("DELETE FROM foo WHERE id=20")
        self.store.invalidate(foo)
        # Do not look for the primary key (id), since it's able to get
        # it without touching the database. Use the title instead.
        self.assertEquals(self.store.find(Foo, title=u"Title 20").cached(), [])

    def test_find_cached_with_info_alive_and_object_dead(self):
        # Disable the cache, which holds strong references.
        self.get_cache(self.store).set_size(0)

        foo = self.store.get(Foo, 20)
        foo.tainted = True
        obj_info = get_obj_info(foo)
        del foo
        gc.collect()
        cached = self.store.find(Foo).cached()
        self.assertEquals(len(cached), 1)
        foo = self.store.get(Foo, 20)
        self.assertFalse(hasattr(foo, "tainted"))

    def test_using_find_join(self):
        bar = self.store.get(Bar, 100)
        bar.foo_id = None

        tables = self.store.using(Foo, LeftJoin(Bar, Bar.foo_id == Foo.id))
        result = tables.find(Bar).order_by(Foo.id, Bar.id)
        lst = [bar and (bar.id, bar.title) for bar in result]
        self.assertEquals(lst, [
                          None,
                          (200, u"Title 200"),
                          (300, u"Title 100"),
                         ])

    def test_using_find_with_strings(self):
        foo = self.store.using("foo").find(Foo, id=10).one()
        self.assertEquals(foo.title, "Title 30")

        foo = self.store.using("foo", "bar").find(Foo, id=10).any()
        self.assertEquals(foo.title, "Title 30")

    def test_using_find_join_with_strings(self):
        bar = self.store.get(Bar, 100)
        bar.foo_id = None

        tables = self.store.using(LeftJoin("foo", "bar",
                                           "bar.foo_id = foo.id"))
        result = tables.find(Bar).order_by(Foo.id, Bar.id)
        lst = [bar and (bar.id, bar.title) for bar in result]
        self.assertEquals(lst, [
                          None,
                          (200, u"Title 200"),
                          (300, u"Title 100"),
                         ])

    def test_find_tuple(self):
        bar = self.store.get(Bar, 200)
        bar.foo_id = None

        result = self.store.find((Foo, Bar), Bar.foo_id == Foo.id)
        result = result.order_by(Foo.id)
        lst = [(foo and (foo.id, foo.title), bar and (bar.id, bar.title))
               for (foo, bar) in result]
        self.assertEquals(lst, [
                          ((10, u"Title 30"), (100, u"Title 300")),
                          ((30, u"Title 10"), (300, u"Title 100")),
                         ])

    def test_find_tuple_using(self):
        bar = self.store.get(Bar, 200)
        bar.foo_id = None

        tables = self.store.using(Foo, LeftJoin(Bar, Bar.foo_id == Foo.id))
        result = tables.find((Foo, Bar)).order_by(Foo.id)
        lst = [(foo and (foo.id, foo.title), bar and (bar.id, bar.title))
               for (foo, bar) in result]
        self.assertEquals(lst, [
                          ((10, u"Title 30"), (100, u"Title 300")),
                          ((20, u"Title 20"), None),
                          ((30, u"Title 10"), (300, u"Title 100")),
                         ])

    def test_find_tuple_using_with_disallow_none(self):
        class Bar(object):
            __storm_table__ = "bar"
            id = Int(primary=True, allow_none=False)
            title = Unicode()
            foo_id = Int()
            foo = Reference(foo_id, Foo.id)

        bar = self.store.get(Bar, 200)
        self.store.remove(bar)

        tables = self.store.using(Foo, LeftJoin(Bar, Bar.foo_id == Foo.id))
        result = tables.find((Foo, Bar)).order_by(Foo.id)
        lst = [(foo and (foo.id, foo.title), bar and (bar.id, bar.title))
               for (foo, bar) in result]
        self.assertEquals(lst, [
                          ((10, u"Title 30"), (100, u"Title 300")),
                          ((20, u"Title 20"), None),
                          ((30, u"Title 10"), (300, u"Title 100")),
                         ])

    def test_find_tuple_using_skip_when_none(self):
        bar = self.store.get(Bar, 200)
        bar.foo_id = None

        tables = self.store.using(Foo,
                                  LeftJoin(Bar, Bar.foo_id == Foo.id),
                                  LeftJoin(Link, Link.bar_id == Bar.id))
        result = tables.find((Bar, Link)).order_by(Foo.id, Bar.id, Link.foo_id)
        lst = [(bar and (bar.id, bar.title),
                link and (link.bar_id, link.foo_id))
               for (bar, link) in result]
        self.assertEquals(lst, [
                          ((100, u"Title 300"), (100, 10)),
                          ((100, u"Title 300"), (100, 20)),
                          (None, None),
                          ((300, u"Title 100"), (300, 10)),
                          ((300, u"Title 100"), (300, 30)),
                         ])

    def test_find_tuple_contains(self):
        foo = self.store.get(Foo, 10)
        bar = self.store.get(Bar, 100)
        bar200 = self.store.get(Bar, 200)
        result = self.store.find((Foo, Bar), Bar.foo_id == Foo.id)
        self.assertEquals((foo, bar) in result, True)
        self.assertEquals((foo, bar200) in result, False)

    def test_find_tuple_contains_with_set_expression(self):
        foo = self.store.get(Foo, 10)
        bar = self.store.get(Bar, 100)
        bar200 = self.store.get(Bar, 200)
        result1 = self.store.find((Foo, Bar), Bar.foo_id == Foo.id)
        result2 = self.store.find((Foo, Bar), Bar.foo_id == Foo.id)
        self.assertEquals((foo, bar) in result1.union(result2), True)

        if self.__class__.__name__.startswith("MySQL"):
            return
        self.assertEquals((foo, bar) in result1.intersection(result2), True)
        self.assertEquals((foo, bar) in result1.difference(result2), False)

    def test_find_tuple_any(self):
        bar = self.store.get(Bar, 200)
        bar.foo_id = None

        result = self.store.find((Foo, Bar), Bar.foo_id == Foo.id)
        foo, bar = result.order_by(Foo.id).any()
        self.assertEquals(foo.id, 10)
        self.assertEquals(foo.title, u"Title 30")
        self.assertEquals(bar.id, 100)
        self.assertEquals(bar.title, u"Title 300")

    def test_find_tuple_first(self):
        bar = self.store.get(Bar, 200)
        bar.foo_id = None

        result = self.store.find((Foo, Bar), Bar.foo_id == Foo.id)
        foo, bar = result.order_by(Foo.id).first()
        self.assertEquals(foo.id, 10)
        self.assertEquals(foo.title, u"Title 30")
        self.assertEquals(bar.id, 100)
        self.assertEquals(bar.title, u"Title 300")

    def test_find_tuple_last(self):
        bar = self.store.get(Bar, 200)
        bar.foo_id = None

        result = self.store.find((Foo, Bar), Bar.foo_id == Foo.id)
        foo, bar = result.order_by(Foo.id).last()
        self.assertEquals(foo.id, 30)
        self.assertEquals(foo.title, u"Title 10")
        self.assertEquals(bar.id, 300)
        self.assertEquals(bar.title, u"Title 100")

    def test_find_tuple_one(self):
        bar = self.store.get(Bar, 200)
        bar.foo_id = None

        result = self.store.find((Foo, Bar),
                                 Bar.foo_id == Foo.id, Foo.id == 10)
        foo, bar = result.order_by(Foo.id).one()
        self.assertEquals(foo.id, 10)
        self.assertEquals(foo.title, u"Title 30")
        self.assertEquals(bar.id, 100)
        self.assertEquals(bar.title, u"Title 300")

    def test_find_tuple_count(self):
        bar = self.store.get(Bar, 200)
        bar.foo_id = None
        result = self.store.find((Foo, Bar), Bar.foo_id == Foo.id)
        self.assertEquals(result.count(), 2)

    def test_find_tuple_remove(self):
        result = self.store.find((Foo, Bar))
        self.assertRaises(FeatureError, result.remove)

    def test_find_tuple_set(self):
        result = self.store.find((Foo, Bar))
        self.assertRaises(FeatureError, result.set, title=u"Title 40")

    def test_find_tuple_kwargs(self):
        self.assertRaises(FeatureError,
                          self.store.find, (Foo, Bar), title=u"Title 10")

    def test_find_tuple_cached(self):
        result = self.store.find((Foo, Bar))
        self.assertRaises(FeatureError, result.cached)

    def test_find_using_cached(self):
        result = self.store.using(Foo, Bar).find(Foo)
        self.assertRaises(FeatureError, result.cached)

    def test_find_with_expr(self):
        result = self.store.find(Foo.title)
        self.assertEquals(sorted(result),
                          [u"Title 10", u"Title 20", u"Title 30"])

    def test_find_with_expr_uses_variable_set(self):
        result = self.store.find(FooVariable.title,
                                 FooVariable.id == 10)
        self.assertEquals(list(result), [u"to_py(from_db(Title 30))"])

    def test_find_tuple_with_expr(self):
        result = self.store.find((Foo, Bar.id, Bar.title),
                                 Bar.foo_id == Foo.id)
        result.order_by(Foo.id)
        self.assertEquals([(foo.id, foo.title, bar_id, bar_title)
                           for foo, bar_id, bar_title in result],
                           [(10, u"Title 30", 100, u"Title 300"),
                            (20, u"Title 20", 200, u"Title 200"),
                            (30, u"Title 10", 300, u"Title 100")])

    def test_find_using_with_expr(self):
        result = self.store.using(Foo).find(Foo.title)
        self.assertEquals(sorted(result),
                          [u"Title 10", u"Title 20", u"Title 30"])

    def test_find_with_expr_contains(self):
        result = self.store.find(Foo.title)
        self.assertEquals(u"Title 10" in result, True)
        self.assertEquals(u"Title 42" in result, False)

    def test_find_tuple_with_expr_contains(self):
        foo = self.store.get(Foo, 10)
        result = self.store.find((Foo, Bar.title),
                                 Bar.foo_id == Foo.id)
        self.assertEquals((foo, u"Title 300") in result, True)
        self.assertEquals((foo, u"Title 100") in result, False)

    def test_find_with_expr_contains_with_set_expression(self):
        result1 = self.store.find(Foo.title)
        result2 = self.store.find(Foo.title)
        self.assertEquals(u"Title 10" in result1.union(result2), True)

        if self.__class__.__name__.startswith("MySQL"):
            return
        self.assertEquals(u"Title 10" in result1.intersection(result2), True)
        self.assertEquals(u"Title 10" in result1.difference(result2), False)

    def test_find_with_expr_remove_unsupported(self):
        result = self.store.find(Foo.title)
        self.assertRaises(FeatureError, result.remove)

    def test_find_tuple_with_expr_remove_unsupported(self):
        result = self.store.find((Foo, Bar.title), Bar.foo_id == Foo.id)
        self.assertRaises(FeatureError, result.remove)

    def test_find_with_expr_count(self):
        result = self.store.find(Foo.title)
        self.assertEquals(result.count(), 3)

    def test_find_tuple_with_expr_count(self):
        result = self.store.find((Foo, Bar.title), Bar.foo_id == Foo.id)
        self.assertEquals(result.count(), 3)

    def test_find_with_expr_values(self):
        result = self.store.find(Foo.title)
        self.assertEquals(sorted(result.values(Foo.title)),
                          [u"Title 10", u"Title 20", u"Title 30"])

    def test_find_tuple_with_expr_values(self):
        result = self.store.find((Foo, Bar.title), Bar.foo_id == Foo.id)
        self.assertEquals(sorted(result.values(Foo.title)),
                          [u"Title 10", u"Title 20", u"Title 30"])

    def test_find_with_expr_set_unsupported(self):
        result = self.store.find(Foo.title)
        self.assertRaises(FeatureError, result.set)

    def test_find_tuple_with_expr_set_unsupported(self):
        result = self.store.find((Foo, Bar.title), Bar.foo_id == Foo.id)
        self.assertRaises(FeatureError, result.set)

    def test_find_with_expr_cached_unsupported(self):
        result = self.store.find(Foo.title)
        self.assertRaises(FeatureError, result.cached)

    def test_find_tuple_with_expr_cached_unsupported(self):
        result = self.store.find((Foo, Bar.title), Bar.foo_id == Foo.id)
        self.assertRaises(FeatureError, result.cached)

    def test_find_with_expr_union(self):
        result1 = self.store.find(Foo.title, Foo.id == 10)
        result2 = self.store.find(Foo.title, Foo.id != 10)
        result = result1.union(result2)
        self.assertEquals(sorted(result),
                          [u"Title 10", u"Title 20", u"Title 30",])

    def test_find_with_expr_union_mismatch(self):
        result1 = self.store.find(Foo.title)
        result2 = self.store.find(Bar.foo_id)
        self.assertRaises(FeatureError, result1.union, result2)

    def test_find_tuple_with_expr_union(self):
        result1 = self.store.find(
            (Foo, Bar.title), Bar.foo_id == Foo.id, Bar.title == u"Title 100")
        result2 = self.store.find(
            (Foo, Bar.title), Bar.foo_id == Foo.id, Bar.title == u"Title 200")
        result = result1.union(result2)
        self.assertEquals(sorted((foo.id, title) for (foo, title) in result),
                          [(20, u"Title 200"), (30, u"Title 100")])

    def test_get_does_not_validate(self):
        def validator(object, attr, value):
            self.fail("validator called with arguments (%r, %r, %r)" %
                      (object, attr, value))

        class Foo(object):
            __storm_table__ = "foo"
            id = Int(primary=True)
            title = Unicode(validator=validator)

        foo = self.store.get(Foo, 10)
        self.assertEqual(foo.title, "Title 30")

    def test_get_does_not_validate_default_value(self):
        def validator(object, attr, value):
            self.fail("validator called with arguments (%r, %r, %r)" %
                      (object, attr, value))

        class Foo(object):
            __storm_table__ = "foo"
            id = Int(primary=True)
            title = Unicode(validator=validator, default=u"default value")

        foo = self.store.get(Foo, 10)
        self.assertEqual(foo.title, "Title 30")

    def test_find_does_not_validate(self):
        def validator(object, attr, value):
            self.fail("validator called with arguments (%r, %r, %r)" %
                      (object, attr, value))

        class Foo(object):
            __storm_table__ = "foo"
            id = Int(primary=True)
            title = Unicode(validator=validator)

        foo = self.store.find(Foo, Foo.id == 10).one()
        self.assertEqual(foo.title, "Title 30")

    def test_find_group_by(self):
        result = self.store.find((Count(FooValue.id), Sum(FooValue.value1)))
        result.group_by(FooValue.value2)
        result.order_by(Count(FooValue.id), Sum(FooValue.value1))
        result = list(result)
        self.assertEquals(result, [(2L, 2L), (2L, 2L), (2L, 3L), (3L, 6L)])

    def test_find_group_by_table(self):
        result = self.store.find(
            (Sum(FooValue.value2), Foo), Foo.id == FooValue.foo_id)
        result.group_by(Foo)
        foo1 = self.store.get(Foo, 10)
        foo2 = self.store.get(Foo, 20)
        self.assertEquals(list(result), [(5, foo1), (16, foo2)])

    def test_find_group_by_table_contains(self):
        result = self.store.find(
            (Sum(FooValue.value2), Foo), Foo.id == FooValue.foo_id)
        result.group_by(Foo)
        foo1 = self.store.get(Foo, 10)
        self.assertEquals((5, foo1) in result, True)

    def test_find_group_by_multiple_tables(self):
        result = self.store.find(
            Sum(FooValue.value2), Foo.id == FooValue.foo_id)
        result.group_by(Foo.id)
        result.order_by(Sum(FooValue.value2))
        result = list(result)
        self.assertEquals(result, [5, 16])

        result = self.store.find(
            (Sum(FooValue.value2), Foo), Foo.id == FooValue.foo_id)
        result.group_by(Foo)
        result.order_by(Sum(FooValue.value2))
        result = list(result)
        foo1 = self.store.get(Foo, 10)
        foo2 = self.store.get(Foo, 20)
        self.assertEquals(result, [(5, foo1), (16, foo2)])

        result = self.store.find(
            (Foo.id, Sum(FooValue.value2), Avg(FooValue.value1)),
            Foo.id == FooValue.foo_id)
        result.group_by(Foo.id)
        result.order_by(Foo.id)
        result = list(result)
        self.assertEquals(result, [(10, 5, 2),
                                   (20, 16, 1)])

    def test_find_group_by_having(self):
        result = self.store.find(
            Sum(FooValue.value2), Foo.id == FooValue.foo_id)
        result.group_by(Foo.id)
        result.having(Sum(FooValue.value2) == 5)
        self.assertEquals(list(result), [5])
        result = self.store.find(
            Sum(FooValue.value2), Foo.id == FooValue.foo_id)
        result.group_by(Foo.id)
        result.having(Count() == 5)
        self.assertEquals(list(result), [16])

    def test_find_having_without_group_by(self):
        result = self.store.find(FooValue)
        self.assertRaises(FeatureError, result.having, FooValue.value1 == 1)

    def test_find_group_by_multiple_having(self):
        result = self.store.find((Count(), FooValue.value2))
        result.group_by(FooValue.value2)
        result.having(Count() == 2, FooValue.value2 >= 3)
        result.order_by(Count(), FooValue.value2)
        list_result = list(result)
        self.assertEquals(list_result, [(2, 3), (2, 4)])

    def test_find_successive_group_by(self):
        result = self.store.find(Count())
        result.group_by(FooValue.value2)
        result.order_by(Count())
        list_result = list(result)
        self.assertEquals(list_result, [2, 2, 2, 3])
        result.group_by(FooValue.value1)
        list_result = list(result)
        self.assertEquals(list_result, [4, 5])

    def test_find_multiple_group_by(self):
        result = self.store.find(Count())
        result.group_by(FooValue.value2, FooValue.value1)
        result.order_by(Count())
        list_result = list(result)
        self.assertEquals(list_result, [1, 1, 2, 2, 3])

    def test_find_multiple_group_by_with_having(self):
        result = self.store.find((Count(), FooValue.value2))
        result.group_by(FooValue.value2, FooValue.value1).having(Count() == 2)
        result.order_by(Count(), FooValue.value2)
        list_result = list(result)
        self.assertEquals(list_result, [(2, 3), (2, 4)])

    def test_find_group_by_avg(self):
        result = self.store.find((Count(FooValue.id), Sum(FooValue.value1)))
        result.group_by(FooValue.value2)
        self.assertRaises(FeatureError, result.avg, FooValue.value2)

    def test_find_group_by_values(self):
        result = self.store.find(
            (Sum(FooValue.value2), Foo), Foo.id == FooValue.foo_id)
        result.group_by(Foo)
        result.order_by(Foo.title)
        result = list(result.values(Foo.title))
        self.assertEquals(result, [u'Title 20', u'Title 30'])

    def test_find_group_by_union(self):
        result1 = self.store.find(Foo, id=30)
        result2 = self.store.find(Foo, id=10)
        result3 = result1.union(result2)
        self.assertRaises(FeatureError, result3.group_by, Foo.title)

    def test_find_group_by_remove(self):
        result = self.store.find((Count(FooValue.id), Sum(FooValue.value1)))
        result.group_by(FooValue.value2)
        self.assertRaises(FeatureError, result.remove)

    def test_find_group_by_set(self):
        result = self.store.find((Count(FooValue.id), Sum(FooValue.value1)))
        result.group_by(FooValue.value2)
        self.assertRaises(FeatureError, result.set, FooValue.value1 == 1)

    def test_add_commit(self):
        foo = Foo()
        foo.id = 40
        foo.title = u"Title 40"

        self.store.add(foo)

        self.assertEquals(self.get_committed_items(), [
                          (10, "Title 30"),
                          (20, "Title 20"),
                          (30, "Title 10"),
                         ])

        self.store.commit()

        self.assertEquals(self.get_committed_items(), [
                          (10, "Title 30"),
                          (20, "Title 20"),
                          (30, "Title 10"),
                          (40, "Title 40"),
                         ])

    def test_add_rollback_commit(self):
        foo = Foo()
        foo.id = 40
        foo.title = u"Title 40"

        self.store.add(foo)
        self.store.rollback()

        self.assertEquals(self.store.get(Foo, 3), None)

        self.assertEquals(self.get_committed_items(), [
                          (10, "Title 30"),
                          (20, "Title 20"),
                          (30, "Title 10"),
                         ])

        self.store.commit()

        self.assertEquals(self.get_committed_items(), [
                          (10, "Title 30"),
                          (20, "Title 20"),
                          (30, "Title 10"),
                         ])

    def test_add_get(self):
        foo = Foo()
        foo.id = 40
        foo.title = u"Title 40"

        self.store.add(foo)

        old_foo = foo

        foo = self.store.get(Foo, 40)

        self.assertEquals(foo.id, 40)
        self.assertEquals(foo.title, "Title 40")

        self.assertTrue(foo is old_foo)

    def test_add_find(self):
        foo = Foo()
        foo.id = 40
        foo.title = u"Title 40"

        self.store.add(foo)

        old_foo = foo

        foo = self.store.find(Foo, Foo.id == 40).one()

        self.assertEquals(foo.id, 40)
        self.assertEquals(foo.title, "Title 40")

        self.assertTrue(foo is old_foo)

    def test_add_twice(self):
        foo = Foo()
        self.store.add(foo)
        self.store.add(foo)
        self.assertEquals(Store.of(foo), self.store)

    def test_add_loaded(self):
        foo = self.store.get(Foo, 10)
        self.store.add(foo)
        self.assertEquals(Store.of(foo), self.store)

    def test_add_twice_to_wrong_store(self):
        foo = Foo()
        self.store.add(foo)
        self.assertRaises(WrongStoreError, Store(self.database).add, foo)

    def test_add_checkpoints(self):
        bar = Bar()
        self.store.add(bar)

        bar.id = 400
        bar.title = u"Title 400"
        bar.foo_id = 40

        self.store.flush()
        self.store.execute("UPDATE bar SET title='Title 500' "
                           "WHERE id=400")
        bar.foo_id = 400

        # When not checkpointing, this flush will set title again.
        self.store.flush()
        self.store.reload(bar)
        self.assertEquals(bar.title, "Title 500")

    def test_add_completely_undefined(self):
        foo = Foo()
        self.store.add(foo)
        self.store.flush()
        self.assertEquals(type(foo.id), int)
        self.assertEquals(foo.title, u"Default Title")

    def test_remove_commit(self):
        foo = self.store.get(Foo, 20)
        self.store.remove(foo)
        self.assertEquals(Store.of(foo), self.store)
        self.store.flush()
        self.assertEquals(Store.of(foo), None)

        self.assertEquals(self.get_items(), [
                          (10, "Title 30"),
                          (30, "Title 10"),
                         ])
        self.assertEquals(self.get_committed_items(), [
                          (10, "Title 30"),
                          (20, "Title 20"),
                          (30, "Title 10"),
                         ])

        self.store.commit()
        self.assertEquals(Store.of(foo), None)

        self.assertEquals(self.get_committed_items(), [
                          (10, "Title 30"),
                          (30, "Title 10"),
                         ])

    def test_remove_rollback_update(self):
        foo = self.store.get(Foo, 20)

        self.store.remove(foo)
        self.store.rollback()

        foo.title = u"Title 200"

        self.store.flush()

        self.assertEquals(self.get_items(), [
                          (10, "Title 30"),
                          (20, "Title 200"),
                          (30, "Title 10"),
                         ])

    def test_remove_flush_rollback_update(self):
        foo = self.store.get(Foo, 20)

        self.store.remove(foo)
        self.store.flush()
        self.store.rollback()

        foo.title = u"Title 200"

        self.store.flush()

        self.assertEquals(self.get_items(), [
                          (10, "Title 30"),
                          (20, "Title 20"),
                          (30, "Title 10"),
                         ])

    def test_remove_add_update(self):
        foo = self.store.get(Foo, 20)

        self.store.remove(foo)
        self.store.add(foo)

        foo.title = u"Title 200"

        self.store.flush()

        self.assertEquals(self.get_items(), [
                          (10, "Title 30"),
                          (20, "Title 200"),
                          (30, "Title 10"),
                         ])

    def test_remove_flush_add_update(self):
        foo = self.store.get(Foo, 20)

        self.store.remove(foo)
        self.store.flush()
        self.store.add(foo)

        foo.title = u"Title 200"

        self.store.flush()

        self.assertEquals(self.get_items(), [
                          (10, "Title 30"),
                          (20, "Title 200"),
                          (30, "Title 10"),
                         ])

    def test_remove_twice(self):
        foo = self.store.get(Foo, 10)
        self.store.remove(foo)
        self.store.remove(foo)

    def test_remove_unknown(self):
        foo = Foo()
        self.assertRaises(WrongStoreError, self.store.remove, foo)

    def test_remove_from_wrong_store(self):
        foo = self.store.get(Foo, 20)
        self.assertRaises(WrongStoreError, Store(self.database).remove, foo)

    def test_wb_remove_flush_update_isnt_dirty(self):
        foo = self.store.get(Foo, 20)
        obj_info = get_obj_info(foo)
        self.store.remove(foo)
        self.store.flush()

        foo.title = u"Title 200"

        self.assertTrue(obj_info not in self.store._dirty)

    def test_wb_remove_rollback_isnt_dirty(self):
        foo = self.store.get(Foo, 20)
        obj_info = get_obj_info(foo)
        self.store.remove(foo)
        self.store.rollback()

        self.assertTrue(obj_info not in self.store._dirty)

    def test_wb_remove_flush_rollback_isnt_dirty(self):
        foo = self.store.get(Foo, 20)
        obj_info = get_obj_info(foo)
        self.store.remove(foo)
        self.store.flush()
        self.store.rollback()

        self.assertTrue(obj_info not in self.store._dirty)

    def test_add_rollback_not_in_store(self):
        foo = Foo()
        foo.id = 40
        foo.title = u"Title 40"

        self.store.add(foo)
        self.store.rollback()

        self.assertEquals(Store.of(foo), None)

    def test_update_flush_commit(self):
        foo = self.store.get(Foo, 20)
        foo.title = u"Title 200"

        self.assertEquals(self.get_items(), [
                          (10, "Title 30"),
                          (20, "Title 20"),
                          (30, "Title 10"),
                         ])
        self.assertEquals(self.get_committed_items(), [
                          (10, "Title 30"),
                          (20, "Title 20"),
                          (30, "Title 10"),
                         ])

        self.store.flush()

        self.assertEquals(self.get_items(), [
                          (10, "Title 30"),
                          (20, "Title 200"),
                          (30, "Title 10"),
                         ])
        self.assertEquals(self.get_committed_items(), [
                          (10, "Title 30"),
                          (20, "Title 20"),
                          (30, "Title 10"),
                         ])

        self.store.commit()

        self.assertEquals(self.get_committed_items(), [
                          (10, "Title 30"),
                          (20, "Title 200"),
                          (30, "Title 10"),
                         ])

    def test_update_flush_reload_rollback(self):
        foo = self.store.get(Foo, 20)
        foo.title = u"Title 200"
        self.store.flush()
        self.store.reload(foo)
        self.store.rollback()
        self.assertEquals(foo.title, "Title 20")

    def test_update_commit(self):
        foo = self.store.get(Foo, 20)
        foo.title = u"Title 200"

        self.store.commit()

        self.assertEquals(self.get_committed_items(), [
                          (10, "Title 30"),
                          (20, "Title 200"),
                          (30, "Title 10"),
                         ])

    def test_update_commit_twice(self):
        foo = self.store.get(Foo, 20)
        foo.title = u"Title 200"
        self.store.commit()
        foo.title = u"Title 2000"
        self.store.commit()

        self.assertEquals(self.get_committed_items(), [
                          (10, "Title 30"),
                          (20, "Title 2000"),
                          (30, "Title 10"),
                         ])

    def test_update_checkpoints(self):
        bar = self.store.get(Bar, 200)
        bar.title = u"Title 400"
        self.store.flush()
        self.store.execute("UPDATE bar SET title='Title 500' "
                           "WHERE id=200")
        bar.foo_id = 40
        # When not checkpointing, this flush will set title again.
        self.store.flush()
        self.store.reload(bar)
        self.assertEquals(bar.title, "Title 500")

    def test_update_primary_key(self):
        foo = self.store.get(Foo, 20)
        foo.id = 25

        self.store.commit()

        self.assertEquals(self.get_committed_items(), [
                          (10, "Title 30"),
                          (25, "Title 20"),
                          (30, "Title 10"),
                         ])

        # Update twice to see if the notion of primary key for the
        # existent object was updated as well.

        foo.id = 27

        self.store.commit()

        self.assertEquals(self.get_committed_items(), [
                          (10, "Title 30"),
                          (27, "Title 20"),
                          (30, "Title 10"),
                         ])

        # Ensure only the right ones are there.

        self.assertTrue(self.store.get(Foo, 27) is foo)
        self.assertTrue(self.store.get(Foo, 25) is None)
        self.assertTrue(self.store.get(Foo, 20) is None)

    def test_update_primary_key_exchange(self):
        foo1 = self.store.get(Foo, 10)
        foo2 = self.store.get(Foo, 30)

        foo1.id = 40
        self.store.flush()
        foo2.id = 10
        self.store.flush()
        foo1.id = 30

        self.assertTrue(self.store.get(Foo, 30) is foo1)
        self.assertTrue(self.store.get(Foo, 10) is foo2)

        self.store.commit()

        self.assertEquals(self.get_committed_items(), [
                          (10, "Title 10"),
                          (20, "Title 20"),
                          (30, "Title 30"),
                         ])

    def test_wb_update_not_dirty_after_flush(self):
        foo = self.store.get(Foo, 20)
        foo.title = u"Title 200"

        self.store.flush()

        # If changes get committed even with the notification disabled,
        # it means the dirty flag isn't being cleared.

        self.store._disable_change_notification(get_obj_info(foo))

        foo.title = u"Title 2000"

        self.store.flush()

        self.assertEquals(self.get_items(), [
                          (10, "Title 30"),
                          (20, "Title 200"),
                          (30, "Title 10"),
                         ])

    def test_update_find(self):
        foo = self.store.get(Foo, 20)
        foo.title = u"Title 200"

        result = self.store.find(Foo, Foo.title == u"Title 200")

        self.assertTrue(result.one() is foo)

    def test_update_get(self):
        foo = self.store.get(Foo, 20)
        foo.id = 200

        self.assertTrue(self.store.get(Foo, 200) is foo)

    def test_add_update(self):
        foo = Foo()
        foo.id = 40
        foo.title = u"Title 40"

        self.store.add(foo)

        foo.title = u"Title 400"

        self.store.flush()

        self.assertEquals(self.get_items(), [
                          (10, "Title 30"),
                          (20, "Title 20"),
                          (30, "Title 10"),
                          (40, "Title 400"),
                         ])

    def test_add_remove_add(self):
        foo = Foo()
        foo.id = 40
        foo.title = u"Title 40"

        self.store.add(foo)
        self.store.remove(foo)

        self.assertEquals(Store.of(foo), None)

        foo.title = u"Title 400"

        self.store.add(foo)

        foo.id = 400

        self.store.commit()

        self.assertEquals(Store.of(foo), self.store)

        self.assertEquals(self.get_items(), [
                          (10, "Title 30"),
                          (20, "Title 20"),
                          (30, "Title 10"),
                          (400, "Title 400"),
                         ])

        self.assertTrue(self.store.get(Foo, 400) is foo)

    def test_wb_add_remove_add(self):
        foo = Foo()
        obj_info = get_obj_info(foo)
        self.store.add(foo)
        self.assertTrue(obj_info in self.store._dirty)
        self.store.remove(foo)
        self.assertTrue(obj_info not in self.store._dirty)
        self.store.add(foo)
        self.assertTrue(obj_info in self.store._dirty)
        self.assertTrue(Store.of(foo) is self.store)

    def test_wb_update_remove_add(self):
        foo = self.store.get(Foo, 20)
        foo.title = u"Title 200"

        obj_info = get_obj_info(foo)

        self.store.remove(foo)
        self.store.add(foo)

        self.assertTrue(obj_info in self.store._dirty)

    def test_commit_autoreloads(self):
        foo = self.store.get(Foo, 20)
        self.assertEquals(foo.title, "Title 20")
        self.store.execute("UPDATE foo SET title='New Title' WHERE id=20")
        self.assertEquals(foo.title, "Title 20")
        self.store.commit()
        self.assertEquals(foo.title, "New Title")

    def test_commit_invalidates(self):
        foo = self.store.get(Foo, 20)
        self.assertTrue(foo)
        self.store.execute("DELETE FROM foo WHERE id=20")
        self.assertEquals(self.store.get(Foo, 20), foo)
        self.store.commit()
        self.assertEquals(self.store.get(Foo, 20), None)

    def test_rollback_autoreloads(self):
        foo = self.store.get(Foo, 20)
        self.assertEquals(foo.title, "Title 20")
        self.store.rollback()
        self.store.execute("UPDATE foo SET title='New Title' WHERE id=20")
        self.assertEquals(foo.title, "New Title")

    def test_rollback_invalidates(self):
        foo = self.store.get(Foo, 20)
        self.assertTrue(foo)
        self.assertEquals(self.store.get(Foo, 20), foo)
        self.store.rollback()
        self.store.execute("DELETE FROM foo WHERE id=20")
        self.assertEquals(self.store.get(Foo, 20), None)

    def test_sub_class(self):
        class SubFoo(Foo):
            id = Float(primary=True)

        foo1 = self.store.get(Foo, 20)
        foo2 = self.store.get(SubFoo, 20)

        self.assertEquals(foo1.id, 20)
        self.assertEquals(foo2.id, 20)
        self.assertEquals(type(foo1.id), int)
        self.assertEquals(type(foo2.id), float)

    def test_join(self):

        class Bar(object):
            __storm_table__ = "bar"
            id = Int(primary=True)
            title = Unicode()

        bar = Bar()
        bar.id = 40
        bar.title = u"Title 20"

        self.store.add(bar)

        # Add anbar object with the same title to ensure DISTINCT
        # is in place.

        bar = Bar()
        bar.id = 400
        bar.title = u"Title 20"

        self.store.add(bar)

        result = self.store.find(Foo, Foo.title == Bar.title)

        self.assertEquals([(foo.id, foo.title) for foo in result], [
                          (20, "Title 20"),
                          (20, "Title 20"),
                         ])

    def test_join_distinct(self):

        class Bar(object):
            __storm_table__ = "bar"
            id = Int(primary=True)
            title = Unicode()

        bar = Bar()
        bar.id = 40
        bar.title = u"Title 20"

        self.store.add(bar)

        # Add a bar object with the same title to ensure DISTINCT
        # is in place.

        bar = Bar()
        bar.id = 400
        bar.title = u"Title 20"

        self.store.add(bar)

        result = self.store.find(Foo, Foo.title == Bar.title)
        result.config(distinct=True)

        # Make sure that it won't unset it, and that it's returning itself.
        config = result.config()

        self.assertEquals([(foo.id, foo.title) for foo in result], [
                          (20, "Title 20"),
                         ])

    def test_sub_select(self):
        foo = self.store.find(Foo, Foo.id == Select(SQL("20"))).one()
        self.assertTrue(foo)
        self.assertEquals(foo.id, 20)
        self.assertEquals(foo.title, "Title 20")

    def test_cache_has_improper_object(self):
        foo = self.store.get(Foo, 20)
        self.store.remove(foo)
        self.store.commit()

        self.store.execute("INSERT INTO foo VALUES (20, 'Title 20')")

        self.assertTrue(self.store.get(Foo, 20) is not foo)

    def test_cache_has_improper_object_readded(self):
        foo = self.store.get(Foo, 20)
        self.store.remove(foo)

        self.store.flush()

        old_foo = foo # Keep a reference.

        foo = Foo()
        foo.id = 20
        foo.title = u"Readded"
        self.store.add(foo)

        self.store.commit()

        self.assertTrue(self.store.get(Foo, 20) is foo)

    def test_loaded_hook(self):

        loaded = []

        class MyFoo(Foo):
            def __init__(self):
                loaded.append("NO!")
            def __storm_loaded__(self):
                loaded.append((self.id, self.title))
                self.title = u"Title 200"
                self.some_attribute = 1

        foo = self.store.get(MyFoo, 20)

        self.assertEquals(loaded, [(20, "Title 20")])
        self.assertEquals(foo.title, "Title 200")
        self.assertEquals(foo.some_attribute, 1)

        foo.some_attribute = 2

        self.store.flush()

        self.assertEquals(self.get_items(), [
                          (10, "Title 30"),
                          (20, "Title 200"),
                          (30, "Title 10"),
                         ])

        self.store.rollback()

        self.assertEquals(foo.title, "Title 20")
        self.assertEquals(foo.some_attribute, 2)

    def test_flush_hook(self):

        class MyFoo(Foo):
            counter = 0
            def __storm_pre_flush__(self):
                if self.counter == 0:
                    self.title = u"Flushing: %s" % self.title
                self.counter += 1

        foo = self.store.get(MyFoo, 20)

        self.assertEquals(foo.title, "Title 20")
        self.store.flush()
        self.assertEquals(foo.title, "Title 20") # It wasn't dirty.
        foo.title = u"Something"
        self.store.flush()
        self.assertEquals(foo.title, "Flushing: Something")

        # It got in the database, because it was flushed *twice* (the
        # title was changed after flushed, and thus the object got dirty
        # again).
        self.assertEquals(self.get_items(), [
                          (10, "Title 30"),
                          (20, "Flushing: Something"),
                          (30, "Title 10"),
                         ])

        # This shouldn't do anything, because the object is clean again.
        foo.counter = 0
        self.store.flush()
        self.assertEquals(foo.title, "Flushing: Something")

    def test_flush_hook_all(self):

        class MyFoo(Foo):
            def __storm_pre_flush__(self):
                other = [foo1, foo2][foo1 is self]
                other.title = u"Changed in hook: " + other.title

        foo1 = self.store.get(MyFoo, 10)
        foo2 = self.store.get(MyFoo, 20)
        foo1.title = u"Changed"
        self.store.flush()

        self.assertEquals(foo1.title, "Changed in hook: Changed")
        self.assertEquals(foo2.title, "Changed in hook: Title 20")

    def test_flushed_hook(self):

        class MyFoo(Foo):
            done = False
            def __storm_flushed__(self):
                if not self.done:
                    self.done = True
                    self.title = u"Flushed: %s" % self.title

        foo = self.store.get(MyFoo, 20)

        self.assertEquals(foo.title, "Title 20")
        self.store.flush()
        self.assertEquals(foo.title, "Title 20") # It wasn't dirty.
        foo.title = u"Something"
        self.store.flush()
        self.assertEquals(foo.title, "Flushed: Something")

        # It got in the database, because it was flushed *twice* (the
        # title was changed after flushed, and thus the object got dirty
        # again).
        self.assertEquals(self.get_items(), [
                          (10, "Title 30"),
                          (20, "Flushed: Something"),
                          (30, "Title 10"),
                         ])

        # This shouldn't do anything, because the object is clean again.
        foo.done = False
        self.store.flush()
        self.assertEquals(foo.title, "Flushed: Something")

    def test_retrieve_default_primary_key(self):
        foo = Foo()
        foo.title = u"Title 40"
        self.store.add(foo)
        self.store.flush()
        self.assertNotEquals(foo.id, None)
        self.assertTrue(self.store.get(Foo, foo.id) is foo)

    def test_retrieve_default_value(self):
        foo = Foo()
        foo.id = 40
        self.store.add(foo)
        self.store.flush()
        self.assertEquals(foo.title, "Default Title")

    def test_retrieve_null_when_no_default(self):
        bar = Bar()
        bar.id = 400
        self.store.add(bar)
        self.store.flush()
        self.assertEquals(bar.title, None)

    def test_wb_remove_prop_not_dirty(self):
        foo = self.store.get(Foo, 20)
        obj_info = get_obj_info(foo)
        del foo.title
        self.assertTrue(obj_info not in self.store._dirty)

    def test_flush_with_removed_prop(self):
        foo = self.store.get(Foo, 20)
        del foo.title
        self.store.flush()
        self.assertEquals(self.get_items(), [
                          (10, "Title 30"),
                          (20, "Title 20"),
                          (30, "Title 10"),
                         ])

    def test_flush_with_removed_prop_forced_dirty(self):
        foo = self.store.get(Foo, 20)
        del foo.title
        foo.id = 40
        foo.id = 20
        self.store.flush()
        self.assertEquals(self.get_items(), [
                          (10, "Title 30"),
                          (20, "Title 20"),
                          (30, "Title 10"),
                         ])

    def test_flush_with_removed_prop_really_dirty(self):
        foo = self.store.get(Foo, 20)
        del foo.title
        foo.id = 25
        self.store.flush()
        self.assertEquals(self.get_items(), [
                          (10, "Title 30"),
                          (25, "Title 20"),
                          (30, "Title 10"),
                         ])

    def test_wb_block_implicit_flushes(self):
        # Make sure calling store.flush() will fail.
        def flush():
            raise RuntimeError("Flush called")
        self.store.flush = flush

        # The following operations do not call flush.
        self.store.block_implicit_flushes()
        foo = self.store.get(Foo, 20)
        foo = self.store.find(Foo, Foo.id == 20).one()
        self.store.execute("SELECT title FROM foo WHERE id = 20")

        self.store.unblock_implicit_flushes()
        self.assertRaises(RuntimeError, self.store.get, Foo, 20)

    def test_wb_block_implicit_flushes_is_recursive(self):
        # Make sure calling store.flush() will fail.
        def flush():
            raise RuntimeError("Flush called")
        self.store.flush = flush

        self.store.block_implicit_flushes()
        self.store.block_implicit_flushes()
        self.store.unblock_implicit_flushes()
        # implicit flushes are still blocked, until unblock() is called again.
        foo = self.store.get(Foo, 20)
        self.store.unblock_implicit_flushes()
        self.assertRaises(RuntimeError, self.store.get, Foo, 20)

    def test_reload(self):
        foo = self.store.get(Foo, 20)
        self.store.execute("UPDATE foo SET title='Title 40' WHERE id=20")
        self.assertEquals(foo.title, "Title 20")
        self.store.reload(foo)
        self.assertEquals(foo.title, "Title 40")

    def test_reload_not_changed(self):
        foo = self.store.get(Foo, 20)
        self.store.execute("UPDATE foo SET title='Title 40' WHERE id=20")
        self.store.reload(foo)
        for variable in get_obj_info(foo).variables.values():
            self.assertFalse(variable.has_changed())

    def test_reload_new(self):
        foo = Foo()
        foo.id = 40
        foo.title = u"Title 40"
        self.assertRaises(WrongStoreError, self.store.reload, foo)

    def test_reload_new_unflushed(self):
        foo = Foo()
        foo.id = 40
        foo.title = u"Title 40"
        self.store.add(foo)
        self.assertRaises(NotFlushedError, self.store.reload, foo)

    def test_reload_removed(self):
        foo = self.store.get(Foo, 20)
        self.store.remove(foo)
        self.store.flush()
        self.assertRaises(WrongStoreError, self.store.reload, foo)

    def test_reload_unknown(self):
        foo = self.store.get(Foo, 20)
        store = self.create_store()
        self.assertRaises(WrongStoreError, store.reload, foo)

    def test_wb_reload_not_dirty(self):
        foo = self.store.get(Foo, 20)
        obj_info = get_obj_info(foo)
        foo.title = u"Title 40"
        self.store.reload(foo)
        self.assertTrue(obj_info not in self.store._dirty)

    def test_find_set_empty(self):
        self.store.find(Foo, title=u"Title 20").set()
        foo = self.store.get(Foo, 20)
        self.assertEquals(foo.title, "Title 20")

    def test_find_set(self):
        self.store.find(Foo, title=u"Title 20").set(title=u"Title 40")
        foo = self.store.get(Foo, 20)
        self.assertEquals(foo.title, "Title 40")

    def test_find_set_column(self):
        self.store.find(Bar, title=u"Title 200").set(foo_id=Bar.id)
        bar = self.store.get(Bar, 200)
        self.assertEquals(bar.foo_id, 200)

    def test_find_set_expr(self):
        self.store.find(Foo, title=u"Title 20").set(Foo.title == u"Title 40")
        foo = self.store.get(Foo, 20)
        self.assertEquals(foo.title, "Title 40")

    def test_find_set_none(self):
        self.store.find(Foo, title=u"Title 20").set(title=None)
        foo = self.store.get(Foo, 20)
        self.assertEquals(foo.title, None)

    def test_find_set_expr_column(self):
        self.store.find(Bar, id=200).set(Bar.foo_id == Bar.id)
        bar = self.store.get(Bar, 200)
        self.assertEquals(bar.id, 200)
        self.assertEquals(bar.foo_id, 200)

    def test_find_set_on_cached(self):
        foo1 = self.store.get(Foo, 20)
        foo2 = self.store.get(Foo, 30)
        self.store.find(Foo, id=20).set(id=40)
        self.assertEquals(foo1.id, 40)
        self.assertEquals(foo2.id, 30)

    def test_find_set_expr_on_cached(self):
        bar = self.store.get(Bar, 200)
        self.store.find(Bar, id=200).set(Bar.foo_id == Bar.id)
        self.assertEquals(bar.id, 200)
        self.assertEquals(bar.foo_id, 200)

    def test_find_set_none_on_cached(self):
        foo = self.store.get(Foo, 20)
        self.store.find(Foo, title=u"Title 20").set(title=None)
        self.assertEquals(foo.title, None)

    def test_find_set_on_cached_but_removed(self):
        foo1 = self.store.get(Foo, 20)
        foo2 = self.store.get(Foo, 30)
        self.store.remove(foo1)
        self.store.find(Foo, id=20).set(id=40)
        self.assertEquals(foo1.id, 20)
        self.assertEquals(foo2.id, 30)

    def test_find_set_on_cached_unsupported_python_expr(self):
        foo1 = self.store.get(Foo, 20)
        foo2 = self.store.get(Foo, 30)
        self.store.find(Foo, Foo.id == Select(SQL("20"))).set(title=u"Title 40")
        self.assertEquals(foo1.title, "Title 40")
        self.assertEquals(foo2.title, "Title 10")

    def test_find_set_expr_unsupported(self):
        result = self.store.find(Foo, title=u"Title 20")
        self.assertRaises(FeatureError, result.set, Foo.title > u"Title 40")

    def test_find_set_expr_unsupported_2(self):
        result = self.store.find(Foo, title=u"Title 20")
        self.assertRaises(FeatureError, result.set, Foo.title == Func("func"))

    def test_find_set_expr_unsupported_autoreloads(self):
        bar1 = self.store.get(Bar, 200)
        bar2 = self.store.get(Bar, 300)
        self.store.find(Bar, id=Select(SQL("200"))).set(title=u"Title 400")
        bar1_vars = get_obj_info(bar1).variables
        bar2_vars = get_obj_info(bar2).variables
        self.assertEquals(bar1_vars[Bar.title].get_lazy(), AutoReload)
        self.assertEquals(bar2_vars[Bar.title].get_lazy(), AutoReload)
        self.assertEquals(bar1_vars[Bar.foo_id].get_lazy(), None)
        self.assertEquals(bar2_vars[Bar.foo_id].get_lazy(), None)
        self.assertEquals(bar1.title, "Title 400")
        self.assertEquals(bar2.title, "Title 100")

    def test_wb_find_set_checkpoints(self):
        bar = self.store.get(Bar, 200)
        self.store.find(Bar, id=200).set(title=u"Title 400")
        self.store._connection.execute("UPDATE bar SET "
                                       "title='Title 500' "
                                       "WHERE id=200")
        # When not checkpointing, this flush will set title again.
        self.store.flush()
        self.store.reload(bar)
        self.assertEquals(bar.title, "Title 500")

    def test_find_set_with_info_alive_and_object_dead(self):
        # Disable the cache, which holds strong references.
        self.get_cache(self.store).set_size(0)

        foo = self.store.get(Foo, 20)
        foo.tainted = True
        obj_info = get_obj_info(foo)
        del foo
        gc.collect()
        self.store.find(Foo, title=u"Title 20").set(title=u"Title 40")
        foo = self.store.get(Foo, 20)
        self.assertFalse(hasattr(foo, "tainted"))
        self.assertEquals(foo.title, "Title 40")

    def test_reference(self):
        bar = self.store.get(Bar, 100)
        self.assertTrue(bar.foo)
        self.assertEquals(bar.foo.title, "Title 30")

    def test_reference_explicitly_with_wrapper(self):
        bar = self.store.get(Bar, 100)
        foo = Bar.foo.__get__(Wrapper(bar))
        self.assertTrue(foo)
        self.assertEquals(foo.title, "Title 30")

    def test_reference_break_on_local_diverged(self):
        bar = self.store.get(Bar, 100)
        self.assertTrue(bar.foo)
        bar.foo_id = 40
        self.assertEquals(bar.foo, None)

    def test_reference_break_on_remote_diverged(self):
        bar = self.store.get(Bar, 100)
        bar.foo.id = 40
        self.assertEquals(bar.foo, None)

    def test_reference_break_on_local_diverged_by_lazy(self):
        bar = self.store.get(Bar, 100)
        self.assertEquals(bar.foo.id, 10)
        bar.foo_id = SQL("20")
        self.assertEquals(bar.foo.id, 20)

    def test_reference_break_on_remote_diverged_by_lazy(self):
        class MyBar(Bar):
            pass
        MyBar.foo = Reference(MyBar.title, Foo.title)
        bar = self.store.get(MyBar, 100)
        bar.title = u"Title 30"
        self.store.flush()
        self.assertEquals(bar.foo.id, 10)
        bar.foo.title = SQL("'Title 40'")
        self.assertEquals(bar.foo, None)
        self.assertEquals(self.store.find(Foo, title=u"Title 30").one(), None)
        self.assertEquals(self.store.get(Foo, 10).title, u"Title 40")

    def test_reference_on_non_primary_key(self):
        self.store.execute("INSERT INTO bar VALUES (400, 40, 'Title 30')")
        class MyBar(Bar):
            foo = Reference(Bar.title, Foo.title)

        bar = self.store.get(Bar, 400)
        self.assertEquals(bar.title, "Title 30")
        self.assertEquals(bar.foo, None)

        mybar = self.store.get(MyBar, 400)
        self.assertEquals(mybar.title, "Title 30")
        self.assertNotEquals(mybar.foo, None)
        self.assertEquals(mybar.foo.id, 10)
        self.assertEquals(mybar.foo.title, "Title 30")

    def test_new_reference(self):
        bar = Bar()
        bar.id = 400
        bar.title = u"Title 400"
        bar.foo_id = 10

        self.assertEquals(bar.foo, None)

        self.store.add(bar)

        self.assertTrue(bar.foo)
        self.assertEquals(bar.foo.title, "Title 30")

    def test_set_reference(self):
        bar = self.store.get(Bar, 100)
        self.assertEquals(bar.foo.id, 10)
        foo = self.store.get(Foo, 30)
        bar.foo = foo
        self.assertEquals(bar.foo.id, 30)
        result = self.store.execute("SELECT foo_id FROM bar WHERE id=100")
        self.assertEquals(result.get_one(), (30,))

    def test_set_reference_explicitly_with_wrapper(self):
        bar = self.store.get(Bar, 100)
        self.assertEquals(bar.foo.id, 10)
        foo = self.store.get(Foo, 30)
        Bar.foo.__set__(Wrapper(bar), Wrapper(foo))
        self.assertEquals(bar.foo.id, 30)
        result = self.store.execute("SELECT foo_id FROM bar WHERE id=100")
        self.assertEquals(result.get_one(), (30,))

    def test_reference_assign_remote_key(self):
        bar = self.store.get(Bar, 100)
        self.assertEquals(bar.foo.id, 10)
        bar.foo = 30
        self.assertEquals(bar.foo_id, 30)
        self.assertEquals(bar.foo.id, 30)
        result = self.store.execute("SELECT foo_id FROM bar WHERE id=100")
        self.assertEquals(result.get_one(), (30,))

    def test_reference_on_added(self):
        foo = Foo()
        foo.title = u"Title 40"
        self.store.add(foo)

        bar = Bar()
        bar.id = 400
        bar.title = u"Title 400"
        bar.foo = foo
        self.store.add(bar)

        self.assertEquals(bar.foo.id, None)
        self.assertEquals(bar.foo.title, "Title 40")


        self.store.flush()

        self.assertTrue(bar.foo.id)
        self.assertEquals(bar.foo.title, "Title 40")

        result = self.store.execute("SELECT foo.title FROM foo, bar "
                                    "WHERE bar.id=400 AND "
                                    "foo.id = bar.foo_id")
        self.assertEquals(result.get_one(), ("Title 40",))

    def test_reference_on_added_with_autoreload_key(self):
        foo = Foo()
        foo.title = u"Title 40"
        self.store.add(foo)

        bar = Bar()
        bar.id = 400
        bar.title = u"Title 400"
        bar.foo = foo
        self.store.add(bar)

        self.assertEquals(bar.foo.id, None)
        self.assertEquals(bar.foo.title, "Title 40")

        foo.id = AutoReload

        # Variable shouldn't be autoreloaded yet.
        obj_info = get_obj_info(foo)
        self.assertEquals(obj_info.variables[Foo.id].get_lazy(), AutoReload)

        self.assertEquals(type(foo.id), int)

        self.store.flush()

        self.assertTrue(bar.foo.id)
        self.assertEquals(bar.foo.title, "Title 40")

        result = self.store.execute("SELECT foo.title FROM foo, bar "
                                    "WHERE bar.id=400 AND "
                                    "foo.id = bar.foo_id")
        self.assertEquals(result.get_one(), ("Title 40",))

    def test_reference_assign_none(self):
        foo = Foo()
        foo.title = u"Title 40"

        bar = Bar()
        bar.id = 400
        bar.title = u"Title 400"
        bar.foo = foo
        bar.foo = None
        bar.foo = None # Twice to make sure it doesn't blow up.
        self.store.add(bar)

        self.store.flush()

        self.assertEquals(type(bar.id), int)
        self.assertEquals(foo.id, None)

    def test_reference_assign_none_with_unseen(self):
        bar = self.store.get(Bar, 200)
        bar.foo = None
        self.assertEquals(bar.foo, None)

    def test_reference_on_added_composed_key(self):
        class Bar(object):
            __storm_table__ = "bar"
            id = Int(primary=True)
            foo_id = Int()
            title = Unicode()
            foo = Reference((foo_id, title), (Foo.id, Foo.title))

        foo = Foo()
        foo.title = u"Title 40"
        self.store.add(foo)

        bar = Bar()
        bar.id = 400
        bar.foo = foo
        self.store.add(bar)

        self.assertEquals(bar.foo.id, None)
        self.assertEquals(bar.foo.title, "Title 40")
        self.assertEquals(bar.title, "Title 40")

        self.store.flush()

        self.assertTrue(bar.foo.id)
        self.assertEquals(bar.foo.title, "Title 40")

        result = self.store.execute("SELECT foo.title FROM foo, bar "
                                    "WHERE bar.id=400 AND "
                                    "foo.id = bar.foo_id")
        self.assertEquals(result.get_one(), ("Title 40",))

    def test_reference_assign_composed_remote_key(self):
        class Bar(object):
            __storm_table__ = "bar"
            id = Int(primary=True)
            foo_id = Int()
            title = Unicode()
            foo = Reference((foo_id, title), (Foo.id, Foo.title))

        bar = Bar()
        bar.id = 400
        bar.foo = (20, u"Title 20")
        self.store.add(bar)

        self.assertEquals(bar.foo_id, 20)
        self.assertEquals(bar.foo.id, 20)
        self.assertEquals(bar.title, "Title 20")
        self.assertEquals(bar.foo.title, "Title 20")

    def test_reference_on_added_unlink_on_flush(self):
        foo = Foo()
        foo.title = u"Title 40"
        self.store.add(foo)

        bar = Bar()
        bar.id = 400
        bar.foo = foo
        bar.title = u"Title 400"
        self.store.add(bar)

        foo.id = 40
        self.assertEquals(bar.foo_id, 40)
        foo.id = 50
        self.assertEquals(bar.foo_id, 50)
        foo.id = 60
        self.assertEquals(bar.foo_id, 60)

        self.store.flush()

        foo.id = 70
        self.assertEquals(bar.foo_id, 60)

    def test_reference_on_added_unsets_original_key(self):
        foo = Foo()
        self.store.add(foo)

        bar = Bar()
        bar.id = 400
        bar.foo_id = 40
        bar.foo = foo

        self.assertEquals(bar.foo_id, None)

    def test_reference_on_two_added(self):
        foo1 = Foo()
        foo1.title = u"Title 40"
        foo2 = Foo()
        foo2.title = u"Title 40"
        self.store.add(foo1)
        self.store.add(foo2)

        bar = Bar()
        bar.id = 400
        bar.title = u"Title 400"
        bar.foo = foo1
        bar.foo = foo2
        self.store.add(bar)

        foo1.id = 40
        self.assertEquals(bar.foo_id, None)
        foo2.id = 50
        self.assertEquals(bar.foo_id, 50)

    def test_reference_on_added_and_changed_manually(self):
        foo = Foo()
        foo.title = u"Title 40"
        self.store.add(foo)

        bar = Bar()
        bar.id = 400
        bar.title = u"Title 400"
        bar.foo = foo
        self.store.add(bar)

        bar.foo_id = 40
        foo.id = 50
        self.assertEquals(bar.foo_id, 40)

    def test_reference_on_added_composed_key_changed_manually(self):
        class Bar(object):
            __storm_table__ = "bar"
            id = Int(primary=True)
            foo_id = Int()
            title = Unicode()
            foo = Reference((foo_id, title), (Foo.id, Foo.title))

        foo = Foo()
        foo.title = u"Title 40"
        self.store.add(foo)

        bar = Bar()
        bar.id = 400
        bar.foo = foo
        self.store.add(bar)

        bar.title = u"Title 50"

        self.assertEquals(bar.foo, None)

        foo.id = 40

        self.assertEquals(bar.foo_id, None)

    def test_reference_on_added_no_local_store(self):
        foo = Foo()
        foo.title = u"Title 40"
        self.store.add(foo)

        bar = Bar()
        bar.id = 400
        bar.title = u"Title 400"
        bar.foo = foo

        self.assertEquals(Store.of(bar), self.store)
        self.assertEquals(Store.of(foo), self.store)

    def test_reference_on_added_no_remote_store(self):
        foo = Foo()
        foo.title = u"Title 40"

        bar = Bar()
        bar.id = 400
        bar.title = u"Title 400"
        self.store.add(bar)

        bar.foo = foo

        self.assertEquals(Store.of(bar), self.store)
        self.assertEquals(Store.of(foo), self.store)

    def test_reference_on_added_no_store(self):
        foo = Foo()
        foo.title = u"Title 40"

        bar = Bar()
        bar.id = 400
        bar.title = u"Title 400"
        bar.foo = foo

        self.store.add(bar)

        self.assertEquals(Store.of(bar), self.store)
        self.assertEquals(Store.of(foo), self.store)

        self.store.flush()

        self.assertEquals(type(bar.foo_id), int)

    def test_reference_on_added_no_store_2(self):
        foo = Foo()
        foo.title = u"Title 40"

        bar = Bar()
        bar.id = 400
        bar.title = u"Title 400"
        bar.foo = foo

        self.store.add(foo)

        self.assertEquals(Store.of(bar), self.store)
        self.assertEquals(Store.of(foo), self.store)

        self.store.flush()

        self.assertEquals(type(bar.foo_id), int)

    def test_reference_on_added_wrong_store(self):
        store = self.create_store()

        foo = Foo()
        foo.title = u"Title 40"
        store.add(foo)

        bar = Bar()
        bar.id = 400
        bar.title = u"Title 400"
        self.store.add(bar)

        self.assertRaises(WrongStoreError, setattr, bar, "foo", foo)

    def test_reference_on_added_no_store_unlink_before_adding(self):
        foo1 = Foo()
        foo1.title = u"Title 40"

        bar = Bar()
        bar.id = 400
        bar.title = u"Title 400"
        bar.foo = foo1
        bar.foo = None

        self.store.add(bar)

        store = self.create_store()
        store.add(foo1)

        self.assertEquals(Store.of(bar), self.store)
        self.assertEquals(Store.of(foo1), store)

    def test_reference_on_removed_wont_add_back(self):
        bar = self.store.get(Bar, 200)
        foo = self.store.get(Foo, bar.foo_id)

        self.store.remove(bar)

        self.assertEquals(bar.foo, foo)
        self.store.flush()

        self.assertEquals(Store.of(bar), None)
        self.assertEquals(Store.of(foo), self.store)

    def test_reference_equals(self):
        foo = self.store.get(Foo, 10)

        bar = self.store.find(Bar, foo=foo).one()
        self.assertTrue(bar)
        self.assertEquals(bar.foo, foo)

        bar = self.store.find(Bar, foo=foo.id).one()
        self.assertTrue(bar)
        self.assertEquals(bar.foo, foo)

    def test_reference_equals_with_composed_key(self):
        # Interesting case of self-reference.
        class LinkWithRef(Link):
            myself = Reference((Link.foo_id, Link.bar_id),
                               (Link.foo_id, Link.bar_id))

        link = self.store.find(LinkWithRef, foo_id=10, bar_id=100).one()
        myself = self.store.find(LinkWithRef, myself=link).one()
        self.assertEquals(link, myself)

        myself = self.store.find(LinkWithRef,
                                 myself=(link.foo_id, link.bar_id)).one()
        self.assertEquals(link, myself)

    def test_reference_equals_with_wrapped(self):
        foo = self.store.get(Foo, 10)

        bar = self.store.find(Bar, foo=Wrapper(foo)).one()
        self.assertTrue(bar)
        self.assertEquals(bar.foo, foo)

    def test_reference_self(self):
        selfref = self.store.add(SelfRef())
        selfref.id = 400
        selfref.title = u"Title 400"
        selfref.selfref_id = 25
        self.assertEquals(selfref.selfref.id, 25)
        self.assertEquals(selfref.selfref.title, "SelfRef 25")

    def get_bar_200_title(self):
        connection = self.store._connection
        result = connection.execute("SELECT title FROM bar WHERE id=200")
        return result.get_one()[0]

    def test_reference_wont_touch_store_when_key_is_none(self):
        bar = self.store.get(Bar, 200)
        bar.foo_id = None
        bar.title = u"Don't flush this!"

        self.assertEquals(bar.foo, None)

        # Bypass the store to prevent flushing.
        self.assertEquals(self.get_bar_200_title(), "Title 200")

    def test_reference_wont_touch_store_when_key_is_unset(self):
        bar = self.store.get(Bar, 200)
        del bar.foo_id
        bar.title = u"Don't flush this!"

        self.assertEquals(bar.foo, None)

        # Bypass the store to prevent flushing.
        connection = self.store._connection
        result = connection.execute("SELECT title FROM bar WHERE id=200")
        self.assertEquals(result.get_one()[0], "Title 200")

    def test_reference_wont_touch_store_with_composed_key_none(self):
        class Bar(object):
            __storm_table__ = "bar"
            id = Int(primary=True)
            foo_id = Int()
            title = Unicode()
            foo = Reference((foo_id, title), (Foo.id, Foo.title))

        bar = self.store.get(Bar, 200)
        bar.foo_id = None
        bar.title = None

        self.assertEquals(bar.foo, None)

        # Bypass the store to prevent flushing.
        self.assertEquals(self.get_bar_200_title(), "Title 200")

    def test_reference_will_resolve_auto_reload(self):
        bar = self.store.get(Bar, 200)
        bar.foo_id = AutoReload
        self.assertTrue(bar.foo)

    def test_back_reference(self):
        class MyFoo(Foo):
            bar = Reference(Foo.id, Bar.foo_id, on_remote=True)

        foo = self.store.get(MyFoo, 10)
        self.assertTrue(foo.bar)
        self.assertEquals(foo.bar.title, "Title 300")

    def test_back_reference_setting(self):
        class MyFoo(Foo):
            bar = Reference(Foo.id, Bar.foo_id, on_remote=True)

        bar = Bar()
        bar.title = u"Title 400"
        self.store.add(bar)

        foo = MyFoo()
        foo.bar = bar
        foo.title = u"Title 40"
        self.store.add(foo)

        self.store.flush()

        self.assertTrue(foo.id)
        self.assertEquals(bar.foo_id, foo.id)

        result = self.store.execute("SELECT bar.title "
                                    "FROM foo, bar "
                                    "WHERE foo.id = bar.foo_id AND "
                                    "foo.title = 'Title 40'")
        self.assertEquals(result.get_one(), ("Title 400",))

    def test_back_reference_setting_changed_manually(self):
        class MyFoo(Foo):
            bar = Reference(Foo.id, Bar.foo_id, on_remote=True)

        bar = Bar()
        bar.title = u"Title 400"
        self.store.add(bar)

        foo = MyFoo()
        foo.bar = bar
        foo.title = u"Title 40"
        self.store.add(foo)

        foo.id = 40

        self.assertEquals(foo.bar, bar)

        self.store.flush()

        self.assertEquals(foo.id, 40)
        self.assertEquals(bar.foo_id, 40)

        result = self.store.execute("SELECT bar.title "
                                    "FROM foo, bar "
                                    "WHERE foo.id = bar.foo_id AND "
                                    "foo.title = 'Title 40'")
        self.assertEquals(result.get_one(), ("Title 400",))

    def test_back_reference_assign_none_with_unseen(self):
        class MyFoo(Foo):
            bar = Reference(Foo.id, Bar.foo_id, on_remote=True)
        foo = self.store.get(MyFoo, 20)
        foo.bar = None
        self.assertEquals(foo.bar, None)

    def test_back_reference_assign_none_from_none(self):
        class MyFoo(Foo):
            bar = Reference(Foo.id, Bar.foo_id, on_remote=True)
        self.store.execute("INSERT INTO foo (id, title)"
                           " VALUES (40, 'Title 40')")
        self.store.commit()
        foo = self.store.get(MyFoo, 40)
        foo.bar = None
        self.assertEquals(foo.bar, None)

    def test_back_reference_on_added_unsets_original_key(self):
        class MyFoo(Foo):
            bar = Reference(Foo.id, Bar.foo_id, on_remote=True)

        foo = MyFoo()

        bar = Bar()
        bar.id = 400
        bar.foo_id = 40

        foo.bar = bar

        self.assertEquals(bar.foo_id, None)

    def test_back_reference_on_added_no_store(self):
        class MyFoo(Foo):
            bar = Reference(Foo.id, Bar.foo_id, on_remote=True)

        bar = Bar()
        bar.title = u"Title 400"

        foo = MyFoo()
        foo.bar = bar
        foo.title = u"Title 40"

        self.store.add(bar)

        self.assertEquals(Store.of(bar), self.store)
        self.assertEquals(Store.of(foo), self.store)

        self.store.flush()

        self.assertEquals(type(bar.foo_id), int)

    def test_back_reference_on_added_no_store_2(self):
        class MyFoo(Foo):
            bar = Reference(Foo.id, Bar.foo_id, on_remote=True)

        bar = Bar()
        bar.title = u"Title 400"

        foo = MyFoo()
        foo.bar = bar
        foo.title = u"Title 40"

        self.store.add(foo)

        self.assertEquals(Store.of(bar), self.store)
        self.assertEquals(Store.of(foo), self.store)

        self.store.flush()

        self.assertEquals(type(bar.foo_id), int)

    def test_back_reference_remove_remote(self):
        class MyFoo(Foo):
            bar = Reference(Foo.id, Bar.foo_id, on_remote=True)

        bar = Bar()
        bar.title = u"Title 400"

        foo = MyFoo()
        foo.title = u"Title 40"
        foo.bar = bar

        self.store.add(foo)
        self.store.flush()

        self.assertEquals(foo.bar, bar)
        self.store.remove(bar)
        self.assertEquals(foo.bar, None)

    def test_back_reference_remove_remote_pending_add(self):
        class MyFoo(Foo):
            bar = Reference(Foo.id, Bar.foo_id, on_remote=True)

        bar = Bar()
        bar.title = u"Title 400"

        foo = MyFoo()
        foo.title = u"Title 40"
        foo.bar = bar

        self.store.add(foo)

        self.assertEquals(foo.bar, bar)
        self.store.remove(bar)
        self.assertEquals(foo.bar, None)

    def test_reference_loop_with_undefined_keys_fails(self):
        """A loop of references with undefined keys raises OrderLoopError."""
        ref1 = SelfRef()
        self.store.add(ref1)
        ref2 = SelfRef()
        ref2.selfref = ref1
        ref1.selfref = ref2

        self.assertRaises(OrderLoopError, self.store.flush)

    def test_reference_loop_with_dirty_keys_fails(self):
        ref1 = SelfRef()
        self.store.add(ref1)
        ref1.id = 42
        ref2 = SelfRef()
        ref2.id = 43
        ref2.selfref = ref1
        ref1.selfref = ref2

        self.assertRaises(OrderLoopError, self.store.flush)

    def test_reference_loop_with_dirty_keys_changed_later_fails(self):
        ref1 = SelfRef()
        ref2 = SelfRef()
        self.store.add(ref1)
        self.store.add(ref2)
        self.store.flush()
        ref2.selfref = ref1
        ref1.selfref = ref2
        ref1.id = 42
        ref2.id = 43

        self.assertRaises(OrderLoopError, self.store.flush)

    def test_reference_loop_with_dirty_keys_on_remote_fails(self):
        ref1 = SelfRef()
        self.store.add(ref1)
        ref1.id = 42
        ref2 = SelfRef()
        ref2.id = 43
        ref2.selfref_on_remote = ref1
        ref1.selfref_on_remote = ref2

        self.assertRaises(OrderLoopError, self.store.flush)

    def test_reference_loop_with_dirty_keys_on_remote_changed_later_fails(self):
        ref1 = SelfRef()
        ref2 = SelfRef()
        self.store.add(ref1)
        self.store.flush()
        ref2.selfref_on_remote = ref1
        ref1.selfref_on_remote = ref2
        ref1.id = 42
        ref2.id = 43

        self.assertRaises(OrderLoopError, self.store.flush)

    def test_reference_loop_with_unchanged_keys_succeeds(self):
        ref1 = SelfRef()
        self.store.add(ref1)
        ref1.id = 42
        ref2 = SelfRef()
        self.store.add(ref2)
        ref1.id = 43

        self.store.flush()

        # As ref1 and ref2 have been flushed to the database, so these
        # changes can be flushed.
        ref2.selfref = ref1
        ref1.selfref = ref2
        self.store.flush()

    def test_reference_loop_with_one_unchanged_key_succeeds(self):
        ref1 = SelfRef()
        self.store.add(ref1)
        self.store.flush()

        ref2 = SelfRef()
        ref2.selfref = ref1
        ref1.selfref = ref2

        # As ref1 and ref2 have been flushed to the database, so these
        # changes can be flushed.
        self.store.flush()

    def test_reference_loop_with_key_changed_later_succeeds(self):
        ref1 = SelfRef()
        self.store.add(ref1)
        self.store.flush()

        ref2 = SelfRef()
        ref1.selfref = ref2
        ref2.id = 42

        self.store.flush()

    def test_reference_loop_with_key_changed_later_on_remote_succeeds(self):
        ref1 = SelfRef()
        self.store.add(ref1)
        self.store.flush()

        ref2 = SelfRef()
        ref2.selfref_on_remote = ref1
        ref2.id = 42

        self.store.flush()

    def test_reference_loop_with_undefined_and_changed_keys_fails(self):
        ref1 = SelfRef()
        self.store.add(ref1)
        self.store.flush()

        ref1.id = 400
        ref2 = SelfRef()
        ref2.selfref = ref1
        ref1.selfref = ref2

        self.assertRaises(OrderLoopError, self.store.flush)

    def test_reference_loop_with_undefined_and_changed_keys_fails2(self):
        ref1 = SelfRef()
        self.store.add(ref1)
        self.store.flush()

        ref2 = SelfRef()
        ref2.selfref = ref1
        ref1.selfref = ref2
        ref1.id = 400

        self.assertRaises(OrderLoopError, self.store.flush)

    def test_reference_loop_broken_by_set(self):
        ref1 = SelfRef()
        ref2 = SelfRef()
        ref1.selfref = ref2
        ref2.selfref = ref1
        self.store.add(ref1)

        ref1.selfref = None
        self.store.flush()

    def test_reference_loop_set_only_removes_own_flush_order(self):
        ref1 = SelfRef()
        ref2 = SelfRef()
        self.store.add(ref2)
        self.store.flush()

        # The following does not create a loop since the keys are
        # dirty (as shown in another test).
        ref1.selfref = ref2
        ref2.selfref = ref1

        # Now add a flush order loop.
        self.store.add_flush_order(ref1, ref2)
        self.store.add_flush_order(ref2, ref1)

        # Now break the reference.  This should leave the flush
        # ordering loop we previously created in place..
        ref1.selfref = None
        self.assertRaises(OrderLoopError, self.store.flush)

    def add_reference_set_bar_400(self):
        bar = Bar()
        bar.id = 400
        bar.foo_id = 20
        bar.title = u"Title 100"
        self.store.add(bar)

    def test_reference_set(self):
        self.add_reference_set_bar_400()

        foo = self.store.get(FooRefSet, 20)

        items = []
        for bar in foo.bars:
            items.append((bar.id, bar.foo_id, bar.title))
        items.sort()

        self.assertEquals(items, [
                          (200, 20, "Title 200"),
                          (400, 20, "Title 100"),
                         ])

    def test_reference_set_explicitly_with_wrapper(self):
        self.add_reference_set_bar_400()

        foo = self.store.get(FooRefSet, 20)

        items = []
        for bar in FooRefSet.bars.__get__(Wrapper(foo)):
            items.append((bar.id, bar.foo_id, bar.title))
        items.sort()

        self.assertEquals(items, [
                          (200, 20, "Title 200"),
                          (400, 20, "Title 100"),
                         ])

    def test_reference_set_with_added(self):
        bar1 = Bar()
        bar1.id = 400
        bar1.title = u"Title 400"
        bar2 = Bar()
        bar2.id = 500
        bar2.title = u"Title 500"

        foo = FooRefSet()
        foo.title = u"Title 40"
        foo.bars.add(bar1)
        foo.bars.add(bar2)

        self.store.add(foo)

        self.assertEquals(foo.id, None)
        self.assertEquals(bar1.foo_id, None)
        self.assertEquals(bar2.foo_id, None)
        self.assertEquals(list(foo.bars.order_by(Bar.id)),
                          [bar1, bar2])
        self.assertEquals(type(foo.id), int)
        self.assertEquals(foo.id, bar1.foo_id)
        self.assertEquals(foo.id, bar2.foo_id)

    def test_reference_set_composed(self):
        self.add_reference_set_bar_400()

        bar = self.store.get(Bar, 400)
        bar.title = u"Title 20"

        class FooRefSetComposed(Foo):
            bars = ReferenceSet((Foo.id, Foo.title),
                                (Bar.foo_id, Bar.title))

        foo = self.store.get(FooRefSetComposed, 20)

        items = []
        for bar in foo.bars:
            items.append((bar.id, bar.foo_id, bar.title))

        self.assertEquals(items, [
                          (400, 20, "Title 20"),
                         ])

        bar = self.store.get(Bar, 200)
        bar.title = u"Title 20"

        del items[:]
        for bar in foo.bars:
            items.append((bar.id, bar.foo_id, bar.title))
        items.sort()

        self.assertEquals(items, [
                          (200, 20, "Title 20"),
                          (400, 20, "Title 20"),
                         ])

    def test_reference_set_contains(self):
        def no_iter(self):
            raise RuntimeError()
        from storm.references import BoundReferenceSetBase
        orig_iter = BoundReferenceSetBase.__iter__
        BoundReferenceSetBase.__iter__ = no_iter
        try:
            foo = self.store.get(FooRefSet, 20)
            bar = self.store.get(Bar, 200)
            self.assertEquals(bar in foo.bars, True)
        finally:
            BoundReferenceSetBase.__iter__ = orig_iter

    def test_reference_set_find(self):
        self.add_reference_set_bar_400()

        foo = self.store.get(FooRefSet, 20)

        items = []
        for bar in foo.bars.find():
            items.append((bar.id, bar.foo_id, bar.title))
        items.sort()

        self.assertEquals(items, [
                          (200, 20, "Title 200"),
                          (400, 20, "Title 100"),
                         ])

        # Notice that there's another item with this title in the base,
        # which isn't part of the reference.

        objects = list(foo.bars.find(Bar.title == u"Title 100"))
        self.assertEquals(len(objects), 1)
        self.assertTrue(objects[0] is bar)

        objects = list(foo.bars.find(title=u"Title 100"))
        self.assertEquals(len(objects), 1)
        self.assertTrue(objects[0] is bar)

    def test_reference_set_clear(self):
        foo = self.store.get(FooRefSet, 20)
        foo.bars.clear()
        self.assertEquals(list(foo.bars), [])

        # Object wasn't removed.
        self.assertTrue(self.store.get(Bar, 200))

    def test_reference_set_clear_cached(self):
        foo = self.store.get(FooRefSet, 20)
        bar = self.store.get(Bar, 200)
        self.assertEquals(bar.foo_id, 20)
        foo.bars.clear()
        self.assertEquals(bar.foo_id, None)

    def test_reference_set_clear_where(self):
        self.add_reference_set_bar_400()

        foo = self.store.get(FooRefSet, 20)
        foo.bars.clear(Bar.id > 200)

        items = [(bar.id, bar.foo_id, bar.title) for bar in foo.bars]
        self.assertEquals(items, [
                          (200, 20, "Title 200"),
                         ])

        bar = self.store.get(Bar, 400)
        bar.foo_id = 20

        foo.bars.clear(id=200)

        items = [(bar.id, bar.foo_id, bar.title) for bar in foo.bars]
        self.assertEquals(items, [
                          (400, 20, "Title 100"),
                         ])

    def test_reference_set_count(self):
        self.add_reference_set_bar_400()

        foo = self.store.get(FooRefSet, 20)

        self.assertEquals(foo.bars.count(), 2)

    def test_reference_set_order_by(self):
        self.add_reference_set_bar_400()

        foo = self.store.get(FooRefSet, 20)

        items = []
        for bar in foo.bars.order_by(Bar.id):
            items.append((bar.id, bar.foo_id, bar.title))
        self.assertEquals(items, [
                          (200, 20, "Title 200"),
                          (400, 20, "Title 100"),
                         ])

        del items[:]
        for bar in foo.bars.order_by(Bar.title):
            items.append((bar.id, bar.foo_id, bar.title))
        self.assertEquals(items, [
                          (400, 20, "Title 100"),
                          (200, 20, "Title 200"),
                         ])

    def test_reference_set_default_order_by(self):
        self.add_reference_set_bar_400()

        foo = self.store.get(FooRefSetOrderID, 20)

        items = []
        for bar in foo.bars:
            items.append((bar.id, bar.foo_id, bar.title))
        self.assertEquals(items, [
                          (200, 20, "Title 200"),
                          (400, 20, "Title 100"),
                         ])

        items = []
        for bar in foo.bars.find():
            items.append((bar.id, bar.foo_id, bar.title))
        self.assertEquals(items, [
                          (200, 20, "Title 200"),
                          (400, 20, "Title 100"),
                         ])

        foo = self.store.get(FooRefSetOrderTitle, 20)

        del items[:]
        for bar in foo.bars:
            items.append((bar.id, bar.foo_id, bar.title))
        self.assertEquals(items, [
                          (400, 20, "Title 100"),
                          (200, 20, "Title 200"),
                         ])

        del items[:]
        for bar in foo.bars.find():
            items.append((bar.id, bar.foo_id, bar.title))
        self.assertEquals(items, [
                          (400, 20, "Title 100"),
                          (200, 20, "Title 200"),
                         ])

    def test_reference_set_first_last(self):
        self.add_reference_set_bar_400()

        foo = self.store.get(FooRefSetOrderID, 20)
        self.assertEquals(foo.bars.first().id, 200)
        self.assertEquals(foo.bars.last().id, 400)

        foo = self.store.get(FooRefSetOrderTitle, 20)
        self.assertEquals(foo.bars.first().id, 400)
        self.assertEquals(foo.bars.last().id, 200)

        foo = self.store.get(FooRefSetOrderTitle, 20)
        self.assertEquals(foo.bars.first(Bar.id > 400), None)
        self.assertEquals(foo.bars.last(Bar.id > 400), None)

        foo = self.store.get(FooRefSetOrderTitle, 20)
        self.assertEquals(foo.bars.first(Bar.id < 400).id, 200)
        self.assertEquals(foo.bars.last(Bar.id < 400).id, 200)

        foo = self.store.get(FooRefSetOrderTitle, 20)
        self.assertEquals(foo.bars.first(id=200).id, 200)
        self.assertEquals(foo.bars.last(id=200).id, 200)

        foo = self.store.get(FooRefSet, 20)
        self.assertRaises(UnorderedError, foo.bars.first)
        self.assertRaises(UnorderedError, foo.bars.last)

    def test_reference_set_any(self):
        self.add_reference_set_bar_400()

        foo = self.store.get(FooRefSetOrderID, 20)
        self.assertEquals(foo.bars.any().id, 200)

        foo = self.store.get(FooRefSetOrderTitle, 20)
        self.assertEquals(foo.bars.any().id, 400)

        foo = self.store.get(FooRefSetOrderTitle, 20)
        self.assertEquals(foo.bars.any(Bar.id > 400), None)

        foo = self.store.get(FooRefSetOrderTitle, 20)
        self.assertEquals(foo.bars.any(Bar.id < 400).id, 200)

        foo = self.store.get(FooRefSetOrderTitle, 20)
        self.assertEquals(foo.bars.any(id=200).id, 200)

        foo = self.store.get(FooRefSet, 20)
        self.assertTrue(foo.bars.any().id in [200, 400])

    def test_reference_set_one(self):
        self.add_reference_set_bar_400()

        foo = self.store.get(FooRefSetOrderID, 20)
        self.assertRaises(NotOneError, foo.bars.one)

        foo = self.store.get(FooRefSetOrderID, 30)
        self.assertEquals(foo.bars.one().id, 300)

        foo = self.store.get(FooRefSetOrderID, 20)
        self.assertEquals(foo.bars.one(Bar.id > 400), None)

        foo = self.store.get(FooRefSetOrderID, 20)
        self.assertEquals(foo.bars.one(Bar.id < 400).id, 200)

        foo = self.store.get(FooRefSetOrderID, 20)
        self.assertEquals(foo.bars.one(id=200).id, 200)

    def test_reference_set_remove(self):
        self.add_reference_set_bar_400()

        foo = self.store.get(FooRefSet, 20)
        for bar in foo.bars:
            foo.bars.remove(bar)

        self.assertEquals(bar.foo_id, None)
        self.assertEquals(list(foo.bars), [])

    def test_reference_set_after_object_removed(self):
        class MyBar(Bar):
            # Make sure that this works even with allow_none=False.
            foo_id = Int(allow_none=False)

        class MyFoo(Foo):
            bars = ReferenceSet(Foo.id, MyBar.foo_id)

        foo = self.store.get(MyFoo, 20)
        bar = foo.bars.any()
        self.store.remove(bar)
        self.assertTrue(bar not in list(foo.bars))

    def test_reference_set_add(self):
        bar = Bar()
        bar.id = 400
        bar.title = u"Title 100"

        foo = self.store.get(FooRefSet, 20)
        foo.bars.add(bar)

        self.assertEquals(bar.foo_id, 20)
        self.assertEquals(Store.of(bar), self.store)

    def test_reference_set_add_no_store(self):
        bar = Bar()
        bar.id = 400
        bar.title = u"Title 400"

        foo = FooRefSet()
        foo.title = u"Title 40"
        foo.bars.add(bar)

        self.store.add(foo)

        self.assertEquals(Store.of(foo), self.store)
        self.assertEquals(Store.of(bar), self.store)

        self.store.flush()

        self.assertEquals(type(bar.foo_id), int)

    def test_reference_set_add_no_store_2(self):
        bar = Bar()
        bar.id = 400
        bar.title = u"Title 400"

        foo = FooRefSet()
        foo.title = u"Title 40"
        foo.bars.add(bar)

        self.store.add(bar)

        self.assertEquals(Store.of(foo), self.store)
        self.assertEquals(Store.of(bar), self.store)

        self.store.flush()

        self.assertEquals(type(bar.foo_id), int)

    def test_reference_set_add_no_store_unlink_after_adding(self):
        bar1 = Bar()
        bar1.id = 400
        bar1.title = u"Title 400"
        bar2 = Bar()
        bar2.id = 500
        bar2.title = u"Title 500"

        foo = FooRefSet()
        foo.title = u"Title 40"
        foo.bars.add(bar1)
        foo.bars.add(bar2)
        foo.bars.remove(bar1)

        self.store.add(foo)

        store = self.create_store()
        store.add(bar1)

        self.assertEquals(Store.of(foo), self.store)
        self.assertEquals(Store.of(bar1), store)
        self.assertEquals(Store.of(bar2), self.store)

    def test_reference_set_values(self):
        self.add_reference_set_bar_400()

        foo = self.store.get(FooRefSetOrderID, 20)

        values = list(foo.bars.values(Bar.id, Bar.foo_id, Bar.title))
        self.assertEquals(values, [
                          (200, 20, "Title 200"),
                          (400, 20, "Title 100"),
                         ])


    def test_indirect_reference_set(self):
        foo = self.store.get(FooIndRefSet, 20)

        items = []
        for bar in foo.bars:
            items.append((bar.id, bar.title))
        items.sort()

        self.assertEquals(items, [
                          (100, "Title 300"),
                          (200, "Title 200"),
                         ])

    def test_indirect_reference_set_with_added(self):
        bar1 = Bar()
        bar1.id = 400
        bar1.title = u"Title 400"
        bar2 = Bar()
        bar2.id = 500
        bar2.title = u"Title 500"
        self.store.add(bar1)
        self.store.add(bar2)

        foo = FooIndRefSet()
        foo.title = u"Title 40"
        foo.bars.add(bar1)
        foo.bars.add(bar2)

        self.assertEquals(foo.id, None)

        self.store.add(foo)

        self.assertEquals(foo.id, None)
        self.assertEquals(bar1.foo_id, None)
        self.assertEquals(bar2.foo_id, None)
        self.assertEquals(list(foo.bars.order_by(Bar.id)),
                          [bar1, bar2])
        self.assertEquals(type(foo.id), int)
        self.assertEquals(type(bar1.id), int)
        self.assertEquals(type(bar2.id), int)

    def test_indirect_reference_set_find(self):
        foo = self.store.get(FooIndRefSet, 20)

        items = []
        for bar in foo.bars.find(Bar.title == u"Title 300"):
            items.append((bar.id, bar.title))
        items.sort()

        self.assertEquals(items, [
                          (100, "Title 300"),
                         ])

    def test_indirect_reference_set_clear(self):
        foo = self.store.get(FooIndRefSet, 20)
        foo.bars.clear()
        self.assertEquals(list(foo.bars), [])

    def test_indirect_reference_set_clear_where(self):
        foo = self.store.get(FooIndRefSet, 20)
        items = [(bar.id, bar.foo_id, bar.title) for bar in foo.bars]
        self.assertEquals(items, [
                          (100, 10, "Title 300"),
                          (200, 20, "Title 200"),
                         ])

        foo = self.store.get(FooIndRefSet, 30)
        foo.bars.clear(Bar.id < 300)
        foo.bars.clear(id=200)

        foo = self.store.get(FooIndRefSet, 20)
        foo.bars.clear(Bar.id < 200)

        items = [(bar.id, bar.foo_id, bar.title) for bar in foo.bars]
        self.assertEquals(items, [
                          (200, 20, "Title 200"),
                         ])

        foo.bars.clear(id=200)

        items = [(bar.id, bar.foo_id, bar.title) for bar in foo.bars]
        self.assertEquals(items, [])

    def test_indirect_reference_set_count(self):
        foo = self.store.get(FooIndRefSet, 20)
        self.assertEquals(foo.bars.count(), 2)

    def test_indirect_reference_set_order_by(self):
        foo = self.store.get(FooIndRefSet, 20)

        items = []
        for bar in foo.bars.order_by(Bar.title):
            items.append((bar.id, bar.title))

        self.assertEquals(items, [
                          (200, "Title 200"),
                          (100, "Title 300"),
                         ])

        del items[:]
        for bar in foo.bars.order_by(Bar.id):
            items.append((bar.id, bar.title))

        self.assertEquals(items, [
                          (100, "Title 300"),
                          (200, "Title 200"),
                         ])

    def test_indirect_reference_set_default_order_by(self):
        foo = self.store.get(FooIndRefSetOrderTitle, 20)

        items = []
        for bar in foo.bars:
            items.append((bar.id, bar.title))
        self.assertEquals(items, [
                          (200, "Title 200"),
                          (100, "Title 300"),
                         ])

        del items[:]
        for bar in foo.bars.find():
            items.append((bar.id, bar.title))
        self.assertEquals(items, [
                          (200, "Title 200"),
                          (100, "Title 300"),
                         ])

        foo = self.store.get(FooIndRefSetOrderID, 20)

        del items[:]
        for bar in foo.bars:
            items.append((bar.id, bar.title))
        self.assertEquals(items, [
                          (100, "Title 300"),
                          (200, "Title 200"),
                         ])

        del items[:]
        for bar in foo.bars.find():
            items.append((bar.id, bar.title))
        self.assertEquals(items, [
                          (100, "Title 300"),
                          (200, "Title 200"),
                         ])

    def test_indirect_reference_set_first_last(self):
        foo = self.store.get(FooIndRefSetOrderID, 20)
        self.assertEquals(foo.bars.first().id, 100)
        self.assertEquals(foo.bars.last().id, 200)

        foo = self.store.get(FooIndRefSetOrderTitle, 20)
        self.assertEquals(foo.bars.first().id, 200)
        self.assertEquals(foo.bars.last().id, 100)

        foo = self.store.get(FooIndRefSetOrderTitle, 20)
        self.assertEquals(foo.bars.first(Bar.id > 200), None)
        self.assertEquals(foo.bars.last(Bar.id > 200), None)

        foo = self.store.get(FooIndRefSetOrderTitle, 20)
        self.assertEquals(foo.bars.first(Bar.id < 200).id, 100)
        self.assertEquals(foo.bars.last(Bar.id < 200).id, 100)

        foo = self.store.get(FooIndRefSetOrderTitle, 20)
        self.assertEquals(foo.bars.first(id=200).id, 200)
        self.assertEquals(foo.bars.last(id=200).id, 200)

        foo = self.store.get(FooIndRefSet, 20)
        self.assertRaises(UnorderedError, foo.bars.first)
        self.assertRaises(UnorderedError, foo.bars.last)

    def test_indirect_reference_set_any(self):
        foo = self.store.get(FooIndRefSetOrderID, 20)
        self.assertEquals(foo.bars.any().id, 100)

        foo = self.store.get(FooIndRefSetOrderTitle, 20)
        self.assertEquals(foo.bars.any().id, 200)

        foo = self.store.get(FooIndRefSetOrderTitle, 20)
        self.assertEquals(foo.bars.any(Bar.id > 200), None)

        foo = self.store.get(FooIndRefSetOrderTitle, 20)
        self.assertEquals(foo.bars.any(Bar.id < 200).id, 100)

        foo = self.store.get(FooIndRefSetOrderTitle, 20)
        self.assertEquals(foo.bars.any(id=200).id, 200)

        foo = self.store.get(FooIndRefSet, 20)
        self.assertTrue(foo.bars.any().id in [100, 200])

    def test_indirect_reference_set_one(self):
        foo = self.store.get(FooIndRefSetOrderID, 20)
        self.assertRaises(NotOneError, foo.bars.one)

        foo = self.store.get(FooIndRefSetOrderID, 30)
        self.assertEquals(foo.bars.one().id, 300)

        foo = self.store.get(FooIndRefSetOrderID, 20)
        self.assertEquals(foo.bars.one(Bar.id > 200), None)

        foo = self.store.get(FooIndRefSetOrderID, 20)
        self.assertEquals(foo.bars.one(Bar.id < 200).id, 100)

        foo = self.store.get(FooIndRefSetOrderID, 20)
        self.assertEquals(foo.bars.one(id=200).id, 200)

    def test_indirect_reference_set_add(self):
        foo = self.store.get(FooIndRefSet, 20)
        bar = self.store.get(Bar, 300)

        foo.bars.add(bar)

        items = []
        for bar in foo.bars:
            items.append((bar.id, bar.title))
        items.sort()

        self.assertEquals(items, [
                          (100, "Title 300"),
                          (200, "Title 200"),
                          (300, "Title 100"),
                         ])

    def test_indirect_reference_set_remove(self):
        foo = self.store.get(FooIndRefSet, 20)
        bar = self.store.get(Bar, 200)

        foo.bars.remove(bar)

        items = []
        for bar in foo.bars:
            items.append((bar.id, bar.title))
        items.sort()

        self.assertEquals(items, [
                          (100, "Title 300"),
                         ])

    def test_indirect_reference_set_add_remove(self):
        foo = self.store.get(FooIndRefSet, 20)
        bar = self.store.get(Bar, 300)

        foo.bars.add(bar)
        foo.bars.remove(bar)

        items = []
        for bar in foo.bars:
            items.append((bar.id, bar.title))
        items.sort()

        self.assertEquals(items, [
                          (100, "Title 300"),
                          (200, "Title 200"),
                         ])

    def test_indirect_reference_set_add_remove_with_wrapper(self):
        foo = self.store.get(FooIndRefSet, 20)
        bar300 = self.store.get(Bar, 300)
        bar200 = self.store.get(Bar, 200)

        foo.bars.add(Wrapper(bar300))
        foo.bars.remove(Wrapper(bar200))

        items = []
        for bar in foo.bars:
            items.append((bar.id, bar.title))
        items.sort()

        self.assertEquals(items, [
                          (100, "Title 300"),
                          (300, "Title 100"),
                         ])

    def test_indirect_reference_set_add_remove_with_added(self):
        foo = FooIndRefSet()
        foo.id = 40
        bar1 = Bar()
        bar1.id = 400
        bar1.title = u"Title 400"
        bar2 = Bar()
        bar2.id = 500
        bar2.title = u"Title 500"
        self.store.add(foo)
        self.store.add(bar1)
        self.store.add(bar2)

        foo.bars.add(bar1)
        foo.bars.add(bar2)
        foo.bars.remove(bar1)

        items = []
        for bar in foo.bars:
            items.append((bar.id, bar.title))
        items.sort()

        self.assertEquals(items, [
                          (500, "Title 500"),
                         ])

    def test_indirect_reference_set_with_added_no_store(self):
        bar1 = Bar()
        bar1.id = 400
        bar1.title = u"Title 400"
        bar2 = Bar()
        bar2.id = 500
        bar2.title = u"Title 500"

        foo = FooIndRefSet()
        foo.title = u"Title 40"

        foo.bars.add(bar1)
        foo.bars.add(bar2)

        self.store.add(bar1)

        self.assertEquals(Store.of(foo), self.store)
        self.assertEquals(Store.of(bar1), self.store)
        self.assertEquals(Store.of(bar2), self.store)

        self.assertEquals(foo.id, None)
        self.assertEquals(bar1.foo_id, None)
        self.assertEquals(bar2.foo_id, None)

        self.assertEquals(list(foo.bars.order_by(Bar.id)),
                          [bar1, bar2])

    def test_indirect_reference_set_values(self):
        foo = self.store.get(FooIndRefSetOrderID, 20)

        values = list(foo.bars.values(Bar.id, Bar.foo_id, Bar.title))
        self.assertEquals(values, [
                          (100, 10, "Title 300"),
                          (200, 20, "Title 200"),
                         ])

    def test_references_raise_nostore(self):
        foo1 = FooRefSet()
        foo2 = FooIndRefSet()

        self.assertRaises(NoStoreError, foo1.bars.__iter__)
        self.assertRaises(NoStoreError, foo2.bars.__iter__)
        self.assertRaises(NoStoreError, foo1.bars.find)
        self.assertRaises(NoStoreError, foo2.bars.find)
        self.assertRaises(NoStoreError, foo1.bars.order_by)
        self.assertRaises(NoStoreError, foo2.bars.order_by)
        self.assertRaises(NoStoreError, foo1.bars.count)
        self.assertRaises(NoStoreError, foo2.bars.count)
        self.assertRaises(NoStoreError, foo1.bars.clear)
        self.assertRaises(NoStoreError, foo2.bars.clear)
        self.assertRaises(NoStoreError, foo2.bars.remove, object())

    def test_string_reference(self):
        class Base(object):
            __metaclass__ = PropertyPublisherMeta

        class MyBar(Base):
            __storm_table__ = "bar"
            id = Int(primary=True)
            title = Unicode()
            foo_id = Int()
            foo = Reference("foo_id", "MyFoo.id")

        class MyFoo(Base):
            __storm_table__ = "foo"
            id = Int(primary=True)
            title = Unicode()

        bar = self.store.get(MyBar, 100)
        self.assertTrue(bar.foo)
        self.assertEquals(bar.foo.title, "Title 30")
        self.assertEquals(type(bar.foo), MyFoo)

    def test_string_indirect_reference_set(self):
        class Base(object):
            __metaclass__ = PropertyPublisherMeta

        class MyFoo(Base):
            __storm_table__ = "foo"
            id = Int(primary=True)
            title = Unicode()
            bars = ReferenceSet("id", "MyLink.foo_id",
                                "MyLink.bar_id", "MyBar.id")

        class MyBar(Base):
            __storm_table__ = "bar"
            id = Int(primary=True)
            title = Unicode()

        class MyLink(Base):
            __storm_table__ = "link"
            __storm_primary__ = "foo_id", "bar_id"
            foo_id = Int()
            bar_id = Int()

        foo = self.store.get(MyFoo, 20)

        items = []
        for bar in foo.bars:
            items.append((bar.id, bar.title))
        items.sort()

        self.assertEquals(items, [
                          (100, "Title 300"),
                          (200, "Title 200"),
                         ])

    def test_flush_order(self):
        foo1 = Foo()
        foo2 = Foo()
        foo3 = Foo()
        foo4 = Foo()
        foo5 = Foo()

        for i, foo in enumerate([foo1, foo2, foo3, foo4, foo5]):
            foo.title = u"Object %d" % (i+1)
            self.store.add(foo)

        self.store.add_flush_order(foo2, foo4)
        self.store.add_flush_order(foo4, foo1)
        self.store.add_flush_order(foo1, foo3)
        self.store.add_flush_order(foo3, foo5)
        self.store.add_flush_order(foo5, foo2)
        self.store.add_flush_order(foo5, foo2)

        self.assertRaises(OrderLoopError, self.store.flush)

        self.store.remove_flush_order(foo5, foo2)

        self.assertRaises(OrderLoopError, self.store.flush)

        self.store.remove_flush_order(foo5, foo2)

        self.store.flush()

        self.assertTrue(foo2.id < foo4.id)
        self.assertTrue(foo4.id < foo1.id)
        self.assertTrue(foo1.id < foo3.id)
        self.assertTrue(foo3.id < foo5.id)

    def test_variable_filter_on_load(self):
        foo = self.store.get(FooVariable, 20)
        self.assertEquals(foo.title, "to_py(from_db(Title 20))")

    def test_variable_filter_on_update(self):
        foo = self.store.get(FooVariable, 20)
        foo.title = u"Title 20"

        self.store.flush()

        self.assertEquals(self.get_items(), [
                          (10, "Title 30"),
                          (20, "to_db(from_py(Title 20))"),
                          (30, "Title 10"),
                         ])

    def test_variable_filter_on_update_unchanged(self):
        foo = self.store.get(FooVariable, 20)
        self.store.flush()
        self.assertEquals(self.get_items(), [
                          (10, "Title 30"),
                          (20, "Title 20"),
                          (30, "Title 10"),
                         ])

    def test_variable_filter_on_insert(self):
        foo = FooVariable()
        foo.id = 40
        foo.title = u"Title 40"

        self.store.add(foo)
        self.store.flush()

        self.assertEquals(self.get_items(), [
                          (10, "Title 30"),
                          (20, "Title 20"),
                          (30, "Title 10"),
                          (40, "to_db(from_py(Title 40))"),
                         ])

    def test_variable_filter_on_missing_values(self):
        foo = FooVariable()
        foo.id = 40

        self.store.add(foo)
        self.store.flush()

        self.assertEquals(foo.title, "to_py(from_db(Default Title))")

    def test_variable_filter_on_set(self):
        foo = FooVariable()
        self.store.find(FooVariable, id=20).set(title=u"Title 20")

        self.assertEquals(self.get_items(), [
                          (10, "Title 30"),
                          (20, "to_db(from_py(Title 20))"),
                          (30, "Title 10"),
                         ])

    def test_variable_filter_on_set_expr(self):
        foo = FooVariable()
        result = self.store.find(FooVariable, id=20)
        result.set(FooVariable.title == u"Title 20")

        self.assertEquals(self.get_items(), [
                          (10, "Title 30"),
                          (20, "to_db(from_py(Title 20))"),
                          (30, "Title 10"),
                         ])

    def test_wb_result_set_variable(self):
        Result = self.store._connection.result_factory

        class MyResult(Result):
            def set_variable(self, variable, value):
                if variable.__class__ is UnicodeVariable:
                    variable.set(u"set_variable(%s)" % value)
                elif variable.__class__ is IntVariable:
                    variable.set(value+1)
                else:
                    variable.set(value)

        self.store._connection.result_factory = MyResult
        try:
            foo = self.store.get(Foo, 20)
        finally:
            self.store._connection.result_factory = Result

        self.assertEquals(foo.id, 21)
        self.assertEquals(foo.title, "set_variable(Title 20)")

    def test_default(self):
        class MyFoo(Foo):
            title = Unicode(default=u"Some default value")

        foo = MyFoo()
        self.store.add(foo)
        self.store.flush()

        result = self.store.execute("SELECT title FROM foo WHERE id=?",
                                    (foo.id,))
        self.assertEquals(result.get_one(), ("Some default value",))

        self.assertEquals(foo.title, "Some default value")

    def test_default_factory(self):
        class MyFoo(Foo):
            title = Unicode(default_factory=lambda:u"Some default value")

        foo = MyFoo()
        self.store.add(foo)
        self.store.flush()

        result = self.store.execute("SELECT title FROM foo WHERE id=?",
                                    (foo.id,))
        self.assertEquals(result.get_one(), ("Some default value",))

        self.assertEquals(foo.title, "Some default value")

    def test_pickle_variable(self):
        class PickleBlob(Blob):
            bin = Pickle()

        blob = self.store.get(Blob, 20)
        blob.bin = "\x80\x02}q\x01U\x01aK\x01s."
        self.store.flush()

        pickle_blob = self.store.get(PickleBlob, 20)
        self.assertEquals(pickle_blob.bin["a"], 1)

        pickle_blob.bin["b"] = 2

        self.store.flush()
        self.store.reload(blob)
        self.assertEquals(blob.bin, "\x80\x02}q\x01(U\x01aK\x01U\x01bK\x02u.")

    def test_pickle_variable_remove(self):
        """
        When an object is removed from a store, it should unhook from the
        "flush" event emitted by the store, and thus not emit a "changed" event
        if its content change and that the store is flushed.
        """
        class PickleBlob(Blob):
            bin = Pickle()

        blob = self.store.get(Blob, 20)
        blob.bin = "\x80\x02}q\x01U\x01aK\x01s."
        self.store.flush()

        pickle_blob = self.store.get(PickleBlob, 20)
        self.store.remove(pickle_blob)
        self.store.flush()

        #  Let's change the object
        pickle_blob.bin = "foobin"

        # And subscribe to its changed event
        obj_info = get_obj_info(pickle_blob)
        events = []
        obj_info.event.hook("changed", lambda *args: events.append(args))

        self.store.flush()
        self.assertEquals(events, [])

    def test_pickle_variable_unhook(self):
        """
        A variable instance must unhook itself from the store event system when
        the store invalidates its objects.
        """
        # I create a custom PickleVariable, with no __slots__ definition, to be
        # able to get a weakref of it, thing that I can't do with
        # PickleVariable that defines __slots__ *AND* those parent is the C
        # implementation of Variable
        class CustomPickleVariable(PickleVariable):
            pass

        class CustomPickle(Pickle):
            variable_class = CustomPickleVariable

        class PickleBlob(Blob):
            bin = CustomPickle()

        blob = self.store.get(Blob, 20)
        blob.bin = "\x80\x02}q\x01U\x01aK\x01s."
        self.store.flush()

        pickle_blob = self.store.get(PickleBlob, 20)
        self.store.flush()
        self.store.invalidate()

        obj_info = get_obj_info(pickle_blob)
        variable =  obj_info.variables[PickleBlob.bin]
        var_ref = weakref.ref(variable)
        del variable, blob, pickle_blob, obj_info
        gc.collect()
        self.assertTrue(var_ref() is None)

    def test_pickle_variable_referenceset(self):
        """
        A variable instance must unhook itself from the store event system
        explcitely when the store invalidates its objects: it's particulary
        important when a ReferenceSet is used, because it keeps strong
        references to objects involved.
        """
        class CustomPickleVariable(PickleVariable):
            pass

        class CustomPickle(Pickle):
            variable_class = CustomPickleVariable

        class PickleBlob(Blob):
            bin = CustomPickle()
            foo_id = Int()

        class FooBlobRefSet(Foo):
            blobs = ReferenceSet(Foo.id, PickleBlob.foo_id)

        blob = self.store.get(Blob, 20)
        blob.bin = "\x80\x02}q\x01U\x01aK\x01s."
        self.store.flush()

        pickle_blob = self.store.get(PickleBlob, 20)

        foo = self.store.get(FooBlobRefSet, 10)
        foo.blobs.add(pickle_blob)

        self.store.flush()
        self.store.invalidate()

        obj_info = get_obj_info(pickle_blob)
        variable =  obj_info.variables[PickleBlob.bin]
        var_ref = weakref.ref(variable)
        del variable, blob, pickle_blob, obj_info, foo
        gc.collect()
        self.assertTrue(var_ref() is None)

    def test_pickle_variable_referenceset_several_transactions(self):
        """
        Check that a pickle variable fires the changed event when used among
        several transactions.
        """
        class PickleBlob(Blob):
            bin = Pickle()
            foo_id = Int()

        class FooBlobRefSet(Foo):
            blobs = ReferenceSet(Foo.id, PickleBlob.foo_id)
        blob = self.store.get(Blob, 20)
        blob.bin = "\x80\x02}q\x01U\x01aK\x01s."
        self.store.flush()

        pickle_blob = self.store.get(PickleBlob, 20)

        foo = self.store.get(FooBlobRefSet, 10)
        foo.blobs.add(pickle_blob)

        self.store.flush()
        self.store.invalidate()
        self.store.reload(pickle_blob)

        pickle_blob.bin = "foo"
        obj_info = get_obj_info(pickle_blob)
        events = []
        obj_info.event.hook("changed", lambda *args: events.append(args))
        self.store.flush()
        self.assertEquals(len(events), 1)

    def test_undefined_variables_filled_on_find(self):
        """
        Check that when data is fetched from the database on a find,
        it is used to fill up any undefined variables.
        """
        # We do a first find to get the object_infos into the cache.
        foos = list(self.store.find(Foo, title=u"Title 20"))

        # Commit so that all foos are invalidated and variables are
        # set back to AutoReload.
        self.store.commit()

        # Another find which should reuse in-memory foos.
        for foo in self.store.find(Foo, title=u"Title 20"):
            # Make sure we have all variables defined, because
            # values were already retrieved by the find's select.
            obj_info = get_obj_info(foo)
            for column in obj_info.variables:
                self.assertTrue(obj_info.variables[column].is_defined())

    def test_defined_variables_not_overridden_on_find(self):
        """
        Check that the keep_defined=True setting in _load_object()
        is in place.  In practice, it ensures that already defined
        values aren't replaced during a find, when new data comes
        from the database and is used whenever possible.
        """
        blob = self.store.get(Blob, 20)
        blob.bin = "\x80\x02}q\x01U\x01aK\x01s."
        class PickleBlob(object):
            __storm_table__ = "bin"
            id = Int(primary=True)
            pickle = Pickle("bin")
        blob = self.store.get(PickleBlob, 20)
        value = blob.pickle
        # Now the find should not destroy our value pointer.
        blob = self.store.find(PickleBlob, id=20).one()
        self.assertTrue(value is blob.pickle)

    def test_pickle_variable_with_deleted_object(self):
        class PickleBlob(Blob):
            bin = Pickle()

        blob = self.store.get(Blob, 20)
        blob.bin = "\x80\x02}q\x01U\x01aK\x01s."
        self.store.flush()

        pickle_blob = self.store.get(PickleBlob, 20)
        self.assertEquals(pickle_blob.bin["a"], 1)

        pickle_blob.bin["b"] = 2

        del pickle_blob
        gc.collect()

        self.store.flush()
        self.store.reload(blob)
        self.assertEquals(blob.bin, "\x80\x02}q\x01(U\x01aK\x01U\x01bK\x02u.")

    def test_unhashable_object(self):

        class DictFoo(Foo, dict):
            pass

        foo = self.store.get(DictFoo, 20)
        foo["a"] = 1

        self.assertEquals(foo.items(), [("a", 1)])

        new_obj = DictFoo()
        new_obj.id = 40
        new_obj.title = u"My Title"

        self.store.add(new_obj)
        self.store.commit()

        self.assertTrue(self.store.get(DictFoo, 40) is new_obj)

    def test_wrapper(self):
        foo = self.store.get(Foo, 20)
        wrapper = Wrapper(foo)
        self.store.remove(wrapper)
        self.store.flush()
        self.assertEquals(self.store.get(Foo, 20), None)

    def test_rollback_loaded_and_still_in_cached(self):
        # Explore problem found on interaction between caching, commits,
        # and rollbacks, when they still existed.
        foo1 = self.store.get(Foo, 20)
        self.store.commit()
        self.store.rollback()
        foo2 = self.store.get(Foo, 20)
        self.assertTrue(foo1 is foo2)

    def test_class_alias(self):
        FooAlias = ClassAlias(Foo)
        result = self.store.find(FooAlias, FooAlias.id < Foo.id)
        self.assertEquals([(foo.id, foo.title) for foo in result
                           if type(foo) is Foo], [
                          (10, "Title 30"),
                          (10, "Title 30"),
                          (20, "Title 20"),
                         ])

    def test_expr_values(self):
        foo = self.store.get(Foo, 20)

        foo.title = SQL("'New title'")

        # No commits yet.
        self.assertEquals(self.get_items(), [
                          (10, "Title 30"),
                          (20, "Title 20"),
                          (30, "Title 10"),
                         ])

        self.store.flush()

        # Now it should be there.

        self.assertEquals(self.get_items(), [
                          (10, "Title 30"),
                          (20, "New title"),
                          (30, "Title 10"),
                         ])

        self.assertEquals(foo.title, "New title")

    def test_expr_values_flush_on_demand(self):
        foo = self.store.get(Foo, 20)

        foo.title = SQL("'New title'")

        # No commits yet.
        self.assertEquals(self.get_items(), [
                          (10, "Title 30"),
                          (20, "Title 20"),
                          (30, "Title 10"),
                         ])

        self.assertEquals(foo.title, "New title")

        # Now it should be there.

        self.assertEquals(self.get_items(), [
                          (10, "Title 30"),
                          (20, "New title"),
                          (30, "Title 10"),
                         ])

    def test_expr_values_flush_and_load_in_separate_steps(self):
        foo = self.store.get(Foo, 20)

        foo.title = SQL("'New title'")

        self.store.flush()

        # It's already in the database.
        self.assertEquals(self.get_items(), [
                          (10, "Title 30"),
                          (20, "New title"),
                          (30, "Title 10"),
                         ])

        # But our value is now an AutoReload.
        lazy_value = get_obj_info(foo).variables[Foo.title].get_lazy()
        self.assertTrue(lazy_value is AutoReload)

        # Which gets resolved once touched.
        self.assertEquals(foo.title, u"New title")

    def test_expr_values_flush_on_demand_with_added(self):
        foo = Foo()
        foo.id = 40
        foo.title = SQL("'New title'")

        self.store.add(foo)

        # No commits yet.
        self.assertEquals(self.get_items(), [
                          (10, "Title 30"),
                          (20, "Title 20"),
                          (30, "Title 10"),
                         ])

        self.assertEquals(foo.title, "New title")

        # Now it should be there.

        self.assertEquals(self.get_items(), [
                          (10, "Title 30"),
                          (20, "Title 20"),
                          (30, "Title 10"),
                          (40, "New title"),
                         ])

    def test_expr_values_flush_on_demand_with_removed_and_added(self):
        foo = self.store.get(Foo, 20)
        foo.title = SQL("'New title'")

        self.store.remove(foo)
        self.store.add(foo)

        # No commits yet.
        self.assertEquals(self.get_items(), [
                          (10, "Title 30"),
                          (20, "Title 20"),
                          (30, "Title 10"),
                         ])

        self.assertEquals(foo.title, "New title")

        # Now it should be there.

        self.assertEquals(self.get_items(), [
                          (10, "Title 30"),
                          (20, "New title"),
                          (30, "Title 10"),
                         ])

    def test_expr_values_flush_on_demand_with_removed_and_rollbacked(self):
        foo = self.store.get(Foo, 20)

        self.store.remove(foo)
        self.store.rollback()

        foo.title = SQL("'New title'")

        # No commits yet.
        self.assertEquals(self.get_items(), [
                          (10, "Title 30"),
                          (20, "Title 20"),
                          (30, "Title 10"),
                         ])

        self.assertEquals(foo.title, "New title")

        # Now it should be there.

        self.assertEquals(self.get_items(), [
                          (10, "Title 30"),
                          (20, "New title"),
                          (30, "Title 10"),
                         ])

    def test_expr_values_flush_on_demand_with_added_and_removed(self):

        # This test tries to trigger a problem in a few different ways.
        # It uses the same id of an existing object, and add and remove
        # the object. This object should never get in the database, nor
        # update the object that is already there, nor flush any other
        # pending changes when the lazy value is accessed.

        foo = Foo()
        foo.id = 20

        foo_dep = Foo()
        foo_dep.id = 50

        self.store.add(foo)
        self.store.add(foo_dep)

        foo.title = SQL("'New title'")

        # Add ordering to see if it helps triggering a bug of
        # incorrect flushing.
        self.store.add_flush_order(foo_dep, foo)

        self.store.remove(foo)

        # No changes.
        self.assertEquals(self.get_items(), [
                          (10, "Title 30"),
                          (20, "Title 20"),
                          (30, "Title 10"),
                         ])

        self.assertEquals(foo.title, None)

        # Still no changes. There's no reason why foo_dep would be flushed.
        self.assertEquals(self.get_items(), [
                          (10, "Title 30"),
                          (20, "Title 20"),
                          (30, "Title 10"),
                         ])

    def test_expr_values_flush_on_demand_with_removed(self):

        # Similar case, but removing an existing object instead.

        foo = self.store.get(Foo, 20)

        foo_dep = Foo()
        foo_dep.id = 50

        self.store.add(foo_dep)

        foo.title = SQL("'New title'")

        # Add ordering to see if it helps triggering a bug of
        # incorrect flushing.
        self.store.add_flush_order(foo_dep, foo)

        self.store.remove(foo)

        # No changes.
        self.assertEquals(self.get_items(), [
                          (10, "Title 30"),
                          (20, "Title 20"),
                          (30, "Title 10"),
                         ])

        self.assertEquals(foo.title, None)

        # Still no changes. There's no reason why foo_dep would be flushed.
        self.assertEquals(self.get_items(), [
                          (10, "Title 30"),
                          (20, "Title 20"),
                          (30, "Title 10"),
                         ])

    def test_expr_values_with_columns(self):
        bar = self.store.get(Bar, 200)
        bar.foo_id = Bar.id+1
        self.assertEquals(bar.foo_id, 201)

    def test_autoreload_attribute(self):
        foo = self.store.get(Foo, 20)
        self.store.execute("UPDATE foo SET title='New Title' WHERE id=20")
        self.assertEquals(foo.title, "Title 20")
        foo.title = AutoReload
        self.assertEquals(foo.title, "New Title")
        self.assertFalse(get_obj_info(foo).variables[Foo.title].has_changed())

    def test_autoreload_attribute_with_changed_primary_key(self):
        foo = self.store.get(Foo, 20)
        self.store.execute("UPDATE foo SET title='New Title' WHERE id=20")
        self.assertEquals(foo.title, "Title 20")
        foo.id = 40
        foo.title = AutoReload
        self.assertEquals(foo.title, "New Title")
        self.assertEquals(foo.id, 40)

    def test_autoreload_object(self):
        foo = self.store.get(Foo, 20)
        self.store.execute("UPDATE foo SET title='New Title' WHERE id=20")
        self.assertEquals(foo.title, "Title 20")
        self.store.autoreload(foo)
        self.assertEquals(foo.title, "New Title")

    def test_autoreload_primary_key_of_unflushed_object(self):
        foo = Foo()
        self.store.add(foo)
        foo.id = AutoReload
        foo.title = u"New Title"
        self.assertTrue(isinstance(foo.id, (int, long)))
        self.assertEquals(foo.title, "New Title")

    def test_autoreload_primary_key_doesnt_reload_everything_else(self):
        foo = self.store.get(Foo, 20)
        self.store.autoreload(foo)

        obj_info = get_obj_info(foo)

        self.assertEquals(obj_info.variables[Foo.id].get_lazy(), None)
        self.assertEquals(obj_info.variables[Foo.title].get_lazy(), AutoReload)

        self.assertEquals(foo.id, 20)

        self.assertEquals(obj_info.variables[Foo.id].get_lazy(), None)
        self.assertEquals(obj_info.variables[Foo.title].get_lazy(), AutoReload)

    def test_autoreload_all_objects(self):
        foo = self.store.get(Foo, 20)
        self.store.execute("UPDATE foo SET title='New Title' WHERE id=20")
        self.assertEquals(foo.title, "Title 20")
        self.store.autoreload()
        self.assertEquals(foo.title, "New Title")

    def test_autoreload_and_get_will_not_reload(self):
        foo = self.store.get(Foo, 20)
        self.store.execute("UPDATE foo SET title='New Title' WHERE id=20")
        self.store.autoreload(foo)

        obj_info = get_obj_info(foo)

        self.assertEquals(obj_info.variables[Foo.title].get_lazy(), AutoReload)
        self.store.get(Foo, 20)
        self.assertEquals(obj_info.variables[Foo.title].get_lazy(), AutoReload)
        self.assertEquals(foo.title, "New Title")

    def test_autoreload_object_doesnt_tag_as_dirty(self):
        foo = self.store.get(Foo, 20)
        self.store.autoreload(foo)
        self.assertTrue(get_obj_info(foo) not in self.store._dirty)

    def test_autoreload_missing_columns_on_insertion(self):
        foo = Foo()
        self.store.add(foo)
        self.store.flush()
        lazy_value = get_obj_info(foo).variables[Foo.title].get_lazy()
        self.assertEquals(lazy_value, AutoReload)
        self.assertEquals(foo.title, u"Default Title")

    def test_reference_break_on_local_diverged_doesnt_autoreload(self):
        foo = self.store.get(Foo, 10)
        self.store.autoreload(foo)

        bar = self.store.get(Bar, 100)
        self.assertTrue(bar.foo)
        bar.foo_id = 40
        self.assertEquals(bar.foo, None)

        obj_info = get_obj_info(foo)
        self.assertEquals(obj_info.variables[Foo.title].get_lazy(), AutoReload)

    def test_invalidate_and_get_object(self):
        foo = self.store.get(Foo, 20)
        self.store.invalidate(foo)
        self.assertEquals(self.store.get(Foo, 20), foo)
        self.assertEquals(self.store.find(Foo, id=20).one(), foo)

    def test_invalidate_and_get_removed_object(self):
        foo = self.store.get(Foo, 20)
        self.store.execute("DELETE FROM foo WHERE id=20")
        self.store.invalidate(foo)
        self.assertEquals(self.store.get(Foo, 20), None)
        self.assertEquals(self.store.find(Foo, id=20).one(), None)

    def test_invalidate_and_validate_with_find(self):
        foo = self.store.get(Foo, 20)
        self.store.invalidate(foo)
        self.assertEquals(self.store.find(Foo, id=20).one(), foo)

        # Cache should be considered valid again at this point.
        self.store.execute("DELETE FROM foo WHERE id=20")
        self.assertEquals(self.store.get(Foo, 20), foo)

    def test_invalidate_object_gets_validated(self):
        foo = self.store.get(Foo, 20)
        self.store.invalidate(foo)
        self.assertEquals(self.store.get(Foo, 20), foo)

        # At this point the object is valid again, so deleting it
        # from the database directly shouldn't affect caching.
        self.store.execute("DELETE FROM foo WHERE id=20")
        self.assertEquals(self.store.get(Foo, 20), foo)

    def test_invalidate_object_with_only_primary_key(self):
        link = self.store.get(Link, (20, 200))
        self.store.execute("DELETE FROM link WHERE foo_id=20 AND bar_id=200")
        self.store.invalidate(link)
        self.assertEquals(self.store.get(Link, (20, 200)), None)

    def test_invalidate_added_object(self):
        foo = Foo()
        self.store.add(foo)
        self.store.invalidate(foo)
        foo.id = 40
        foo.title = u"Title 40"
        self.store.flush()

        # Object must have a valid cache at this point, since it was
        # just added.
        self.store.execute("DELETE FROM foo WHERE id=40")
        self.assertEquals(self.store.get(Foo, 40), foo)

    def test_invalidate_and_update(self):
        foo = self.store.get(Foo, 20)
        self.store.execute("DELETE FROM foo WHERE id=20")
        self.store.invalidate(foo)
        self.assertRaises(LostObjectError, setattr, foo, "title", u"Title 40")

    def test_invalidate_and_get_returns_autoreloaded(self):
        foo = self.store.get(Foo, 20)
        self.store.invalidate(foo)
        foo = self.store.get(Foo, 20)
        self.assertEquals(get_obj_info(foo).variables[Foo.title].get_lazy(),
                          AutoReload)
        self.assertEquals(foo.title, "Title 20")

    def test_invalidated_hook(self):
        called = []
        class MyFoo(Foo):
            def __storm_invalidated__(self):
                called.append(True)
        foo = self.store.get(MyFoo, 20)
        self.assertEquals(called, [])
        self.store.autoreload(foo)
        self.assertEquals(called, [])
        self.store.invalidate(foo)
        self.assertEquals(called, [True])

    def test_invalidated_hook_called_after_all_invalidated(self):
        """
        Ensure that invalidated hooks are called only when all objects have
        already been marked as invalidated. See comment in
        store.py:_mark_autoreload.
        """
        called = []
        class MyFoo(Foo):
            def __storm_invalidated__(self):
                if not called:
                    called.append(get_obj_info(foo1).get("invalidated"))
                    called.append(get_obj_info(foo2).get("invalidated"))
        foo1 = self.store.get(MyFoo, 10)
        foo2 = self.store.get(MyFoo, 20)
        self.store.invalidate()
        self.assertEquals(called, [True, True])

    def test_reset_recreates_objects(self):
        """
        After resetting the store, all queries return fresh objects, even if
        there are other objects representing the same database rows still in
        memory.
        """
        foo1 = self.store.get(Foo, 10)
        foo1.dirty = True
        self.store.reset()
        new_foo1 = self.store.get(Foo, 10)
        self.assertFalse(hasattr(new_foo1, "dirty"))
        self.assertNotIdentical(new_foo1, foo1)

    def test_reset_unmarks_dirty(self):
        """
        If an object was dirty when store.reset() is called, its changes will
        not be affected.
        """
        foo1 = self.store.get(Foo, 10)
        foo1_title = foo1.title
        foo1.title = u"radix wuz here"
        self.store.reset()
        self.store.flush()
        new_foo1 = self.store.get(Foo, 10)
        self.assertEquals(new_foo1.title, foo1_title)

    def test_reset_clears_cache(self):
        cache = self.get_cache(self.store)
        foo1 = self.store.get(Foo, 10)
        self.assertTrue(get_obj_info(foo1) in cache.get_cached())
        self.store.reset()
        self.assertEquals(cache.get_cached(), [])

    def test_reset_breaks_store_reference(self):
        """
        After resetting the store, all objects that were associated with that
        store will no longer be.
        """
        foo1 = self.store.get(Foo, 10)
        self.store.reset()
        self.assertIdentical(Store.of(foo1), None)

    def test_result_union(self):
        result1 = self.store.find(Foo, id=30)
        result2 = self.store.find(Foo, id=10)
        result3 = result1.union(result2)

        result3.order_by(Foo.title)
        self.assertEquals([(foo.id, foo.title) for foo in result3], [
                          (30, "Title 10"),
                          (10, "Title 30"),
                         ])

        result3.order_by(Desc(Foo.title))
        self.assertEquals([(foo.id, foo.title) for foo in result3], [
                          (10, "Title 30"),
                          (30, "Title 10"),
                         ])

    def test_result_union_duplicated(self):
        result1 = self.store.find(Foo, id=30)
        result2 = self.store.find(Foo, id=30)

        result3 = result1.union(result2)

        self.assertEquals([(foo.id, foo.title) for foo in result3], [
                          (30, "Title 10"),
                         ])

    def test_result_union_duplicated_with_all(self):
        result1 = self.store.find(Foo, id=30)
        result2 = self.store.find(Foo, id=30)

        result3 = result1.union(result2, all=True)

        self.assertEquals([(foo.id, foo.title) for foo in result3], [
                          (30, "Title 10"),
                          (30, "Title 10"),
                         ])

    def test_result_union_with_empty(self):
        result1 = self.store.find(Foo, id=30)
        result2 = EmptyResultSet()

        result3 = result1.union(result2)

        self.assertEquals([(foo.id, foo.title) for foo in result3], [
                          (30, "Title 10"),
                         ])

    def test_result_union_incompatible(self):
        result1 = self.store.find(Foo, id=10)
        result2 = self.store.find(Bar, id=100)
        self.assertRaises(FeatureError, result1.union, result2)

    def test_result_union_unsupported_methods(self):
        result1 = self.store.find(Foo, id=30)
        result2 = self.store.find(Foo, id=10)
        result3 = result1.union(result2)

        self.assertRaises(FeatureError, result3.set, title=u"Title 40")
        self.assertRaises(FeatureError, result3.remove)

    def test_result_union_count(self):
        result1 = self.store.find(Foo, id=30)
        result2 = self.store.find(Foo, id=30)

        result3 = result1.union(result2, all=True)

        self.assertEquals(result3.count(), 2)

    def test_result_difference(self):
        if self.__class__.__name__.startswith("MySQL"):
            return

        result1 = self.store.find(Foo)
        result2 = self.store.find(Foo, id=20)
        result3 = result1.difference(result2)

        result3.order_by(Foo.title)
        self.assertEquals([(foo.id, foo.title) for foo in result3], [
                          (30, "Title 10"),
                          (10, "Title 30"),
                         ])

        result3.order_by(Desc(Foo.title))
        self.assertEquals([(foo.id, foo.title) for foo in result3], [
                          (10, "Title 30"),
                          (30, "Title 10"),
                         ])

    def test_result_difference_with_empty(self):
        if self.__class__.__name__.startswith("MySQL"):
            return

        result1 = self.store.find(Foo, id=30)
        result2 = EmptyResultSet()

        result3 = result1.difference(result2)

        self.assertEquals([(foo.id, foo.title) for foo in result3], [
                          (30, "Title 10"),
                         ])

    def test_result_difference_incompatible(self):
        if self.__class__.__name__.startswith("MySQL"):
            return

        result1 = self.store.find(Foo, id=10)
        result2 = self.store.find(Bar, id=100)
        self.assertRaises(FeatureError, result1.difference, result2)

    def test_result_difference_count(self):
        if self.__class__.__name__.startswith("MySQL"):
            return

        result1 = self.store.find(Foo)
        result2 = self.store.find(Foo, id=20)

        result3 = result1.difference(result2)

        self.assertEquals(result3.count(), 2)

    def test_is_in_empty_result_set(self):
        result1 = self.store.find(Foo, Foo.id < 10)
        result2 = self.store.find(Foo, Or(Foo.id > 20, Foo.id.is_in(result1)))
        self.assertEquals(result2.count(), 1)

    def test_is_in_empty_list(self):
        result2 = self.store.find(Foo, Eq(False, And(True, Foo.id.is_in([]))))
        self.assertEquals(result2.count(), 3)

    def test_result_intersection(self):
        if self.__class__.__name__.startswith("MySQL"):
            return

        result1 = self.store.find(Foo)
        result2 = self.store.find(Foo, Foo.id.is_in((10, 30)))
        result3 = result1.intersection(result2)

        result3.order_by(Foo.title)
        self.assertEquals([(foo.id, foo.title) for foo in result3], [
                          (30, "Title 10"),
                          (10, "Title 30"),
                         ])

        result3.order_by(Desc(Foo.title))
        self.assertEquals([(foo.id, foo.title) for foo in result3], [
                          (10, "Title 30"),
                          (30, "Title 10"),
                         ])

    def test_result_intersection_with_empty(self):
        if self.__class__.__name__.startswith("MySQL"):
            return

        result1 = self.store.find(Foo, id=30)
        result2 = EmptyResultSet()
        result3 = result1.intersection(result2)

        self.assertEquals(len(list(result3)), 0)

    def test_result_intersection_incompatible(self):
        if self.__class__.__name__.startswith("MySQL"):
            return

        result1 = self.store.find(Foo, id=10)
        result2 = self.store.find(Bar, id=100)
        self.assertRaises(FeatureError, result1.intersection, result2)

    def test_result_intersection_count(self):
        if self.__class__.__name__.startswith("MySQL"):
            return

        result1 = self.store.find(Foo, Foo.id.is_in((10, 20)))
        result2 = self.store.find(Foo, Foo.id.is_in((10, 30)))
        result3 = result1.intersection(result2)

        self.assertEquals(result3.count(), 1)

    def test_proxy(self):
        bar = self.store.get(BarProxy, 200)
        self.assertEquals(bar.foo_title, "Title 20")

    def test_proxy_equals(self):
        bar = self.store.find(BarProxy, BarProxy.foo_title == u"Title 20").one()
        self.assertTrue(bar)
        self.assertEquals(bar.id, 200)

    def test_proxy_as_column(self):
        result = self.store.find(BarProxy, BarProxy.id == 200)
        self.assertEquals(list(result.values(BarProxy.foo_title)),
                          ["Title 20"])

    def test_proxy_set(self):
        bar = self.store.get(BarProxy, 200)
        bar.foo_title = u"New Title"
        foo = self.store.get(Foo, 20)
        self.assertEquals(foo.title, "New Title")

    def get_bar_proxy_with_string(self):
        class Base(object):
            __metaclass__ = PropertyPublisherMeta

        class MyBarProxy(Base):
            __storm_table__ = "bar"
            id = Int(primary=True)
            foo_id = Int()
            foo = Reference("foo_id", "MyFoo.id")
            foo_title = Proxy(foo, "MyFoo.title")

        class MyFoo(Base):
            __storm_table__ = "foo"
            id = Int(primary=True)
            title = Unicode()

        return MyBarProxy, MyFoo

    def test_proxy_with_string(self):
        MyBarProxy, MyFoo = self.get_bar_proxy_with_string()
        bar = self.store.get(MyBarProxy, 200)
        self.assertEquals(bar.foo_title, "Title 20")

    def test_proxy_with_string_variable_factory_attribute(self):
        MyBarProxy, MyFoo = self.get_bar_proxy_with_string()
        variable = MyBarProxy.foo_title.variable_factory(value=u"Hello")
        self.assertTrue(isinstance(variable, UnicodeVariable))

    def test_proxy_with_extra_table(self):
        """
        Proxies use a join on auto_tables. It should work even if we have
        more tables in the query.
        """
        result = self.store.find((BarProxy, Link),
                                 BarProxy.foo_title == u"Title 20",
                                 BarProxy.foo_id == Link.foo_id)
        results = list(result)
        self.assertEquals(len(results), 2)
        for bar, link in results:
            self.assertEquals(bar.id, 200)
            self.assertEquals(bar.foo_title, u"Title 20")
            self.assertEquals(bar.foo_id, 20)
            self.assertEquals(link.foo_id, 20)

    def test_get_decimal_property(self):
        money = self.store.get(Money, 10)
        self.assertEquals(money.value, decimal.Decimal("12.3455"))

    def test_set_decimal_property(self):
        money = self.store.get(Money, 10)
        money.value = decimal.Decimal("12.3456")
        self.store.flush()
        result = self.store.find(Money, value=decimal.Decimal("12.3456"))
        self.assertEquals(result.one(), money)

    def test_fill_missing_primary_key_with_lazy_value(self):
        foo = self.store.get(Foo, 10)
        foo.id = SQL("40")
        self.store.flush()
        self.assertEquals(foo.id, 40)
        self.assertEquals(self.store.get(Foo, 10), None)
        self.assertEquals(self.store.get(Foo, 40), foo)

    def test_fill_missing_primary_key_with_lazy_value_on_creation(self):
        foo = Foo()
        foo.id = SQL("40")
        self.store.add(foo)
        self.store.flush()
        self.assertEquals(foo.id, 40)
        self.assertEquals(self.store.get(Foo, 40), foo)

    def test_preset_primary_key(self):
        check = []
        def preset_primary_key(primary_columns, primary_variables):
            check.append([(variable.is_defined(), variable.get_lazy())
                          for variable in primary_variables])
            check.append([column.name for column in primary_columns])
            primary_variables[0].set(SQL("40"))

        class DatabaseWrapper(object):
            """Wrapper to inject our custom preset_primary_key hook."""

            def __init__(self, database):
                self.database = database

            def connect(self, event=None):
                connection = self.database.connect(event)
                connection.preset_primary_key = preset_primary_key
                return connection

        store = Store(DatabaseWrapper(self.database))

        foo = store.add(Foo())

        store.flush()
        try:
            self.assertEquals(check, [[(False, None)], ["id"]])
            self.assertEquals(foo.id, 40)
        finally:
            store.close()

    def test_strong_cache_used(self):
        """
        Objects should be referenced in the cache if not referenced
        in application code.
        """
        foo = self.store.get(Foo, 20)
        foo.tainted = True
        obj_info = get_obj_info(foo)
        del foo
        gc.collect()
        cached = self.store.find(Foo).cached()
        self.assertEquals(len(cached), 1)
        foo = self.store.get(Foo, 20)
        self.assertEquals(cached, [foo])
        self.assertTrue(hasattr(foo, "tainted"))

    def test_strong_cache_cleared_on_invalidate_all(self):
        cache = self.get_cache(self.store)
        foo = self.store.get(Foo, 20)
        self.assertEquals(cache.get_cached(), [get_obj_info(foo)])
        self.store.invalidate()
        self.assertEquals(cache.get_cached(), [])

    def test_strong_cache_loses_object_on_invalidate(self):
        cache = self.get_cache(self.store)
        foo = self.store.get(Foo, 20)
        self.assertEquals(cache.get_cached(), [get_obj_info(foo)])
        self.store.invalidate(foo)
        self.assertEquals(cache.get_cached(), [])

    def test_strong_cache_loses_object_on_remove(self):
        """
        Make sure an object gets removed from the strong reference
        cache when removed from the store.
        """
        cache = self.get_cache(self.store)
        foo = self.store.get(Foo, 20)
        self.assertEquals(cache.get_cached(), [get_obj_info(foo)])
        self.store.remove(foo)
        self.store.flush()
        self.assertEquals(cache.get_cached(), [])

    def test_strong_cache_renews_object_on_get(self):
        cache = self.get_cache(self.store)
        foo1 = self.store.get(Foo, 10)
        foo2 = self.store.get(Foo, 20)
        foo1 = self.store.get(Foo, 10)
        self.assertEquals(cache.get_cached(),
                          [get_obj_info(foo1), get_obj_info(foo2)])

    def test_strong_cache_renews_object_on_find(self):
        cache = self.get_cache(self.store)
        foo1 = self.store.find(Foo, id=10).one()
        foo2 = self.store.find(Foo, id=20).one()
        foo1 = self.store.find(Foo, id=10).one()
        self.assertEquals(cache.get_cached(),
                          [get_obj_info(foo1), get_obj_info(foo2)])

    def test_unicode(self):
        class MyFoo(Foo):
            pass
        foo = self.store.get(Foo, 20)
        myfoo = self.store.get(MyFoo, 20)
        for title in [u'Cừơng', u'Đức', u'Hạnh']:
            foo.title = title
            self.store.commit()
            try:
                self.assertEquals(myfoo.title, title)
            except AssertionError, e:
                raise AssertionError(str(e) +
                    " (ensure your database was created with CREATE DATABASE"
                    " ... CHARACTER SET utf8)")

    def test_creation_order_is_preserved_when_possible(self):
        foos = [self.store.add(Foo()) for i in range(10)]
        self.store.flush()
        for i in range(len(foos)-1):
            self.assertTrue(foos[i].id < foos[i+1].id)

    def test_update_order_is_preserved_when_possible(self):
        class MyFoo(Foo):
            sequence = 0
            def __storm_flushed__(self):
                self.flush_order = MyFoo.sequence
                MyFoo.sequence += 1

        foos = [self.store.add(MyFoo()) for i in range(10)]
        self.store.flush()

        MyFoo.sequence = 0
        for foo in foos:
            foo.title = u"Changed Title"
        self.store.flush()

        for i, foo in enumerate(foos):
            self.assertEquals(foo.flush_order, i)

    def test_removal_order_is_preserved_when_possible(self):
        class MyFoo(Foo):
            sequence = 0
            def __storm_flushed__(self):
                self.flush_order = MyFoo.sequence
                MyFoo.sequence += 1

        foos = [self.store.add(MyFoo()) for i in range(10)]
        self.store.flush()

        MyFoo.sequence = 0
        for foo in foos:
            self.store.remove(foo)
        self.store.flush()

        for i, foo in enumerate(foos):
            self.assertEquals(foo.flush_order, i)

    def test_cache_poisoning(self):
        """
        When a object update a field value to the previous value, which is in
        the cache, it correctly updates the value in the database.

        Because of change detection, this has been broken in the past, see bug
        #277095 in launchpad.
        """
        store = self.create_store()
        foo2 = store.get(Foo, 10)
        self.assertEquals(foo2.title, u"Title 30")
        store.commit()

        foo1 = self.store.get(Foo, 10)
        foo1.title = u"Title 40"
        self.store.commit()

        foo2.title = u"Title 30"
        store.commit()
        self.assertEquals(foo2.title, u"Title 30")

<<<<<<< HEAD
    def test_is_empty(self):
        result = self.store.find(Foo, id=300)
        self.assertEquals(result.is_empty(), True)
        result = self.store.find(Foo, id=30)
        self.assertEquals(result.is_empty(), False)

    def test_is_empty_with_composed_key(self):
        result = self.store.find(Link, foo_id=300, bar_id=3000)
        self.assertEquals(result.is_empty(), True)
        result = self.store.find(Link, foo_id=30, bar_id=300)
        self.assertEquals(result.is_empty(), False)

    def test_is_empty_with_expression_find(self):
        result = self.store.find(Foo.title, Foo.id == 300)
        self.assertEquals(result.is_empty(), True)
        result = self.store.find(Foo.title, Foo.id == 30)
        self.assertEquals(result.is_empty(), False)
=======
    def test_execute_sends_event(self):
        """Statement execution emits the register-transaction event."""
        calls = []
        def register_transaction(owner):
            calls.append(owner)
        self.store._event.hook("register-transaction", register_transaction)
        self.store.execute("SELECT 1")
        self.assertEqual(len(calls), 1)
        self.assertEqual(calls[0], self.store)

    def test_add_sends_event(self):
        """Adding an object emits the register-transaction event."""
        calls = []
        def register_transaction(owner):
            calls.append(owner)
        self.store._event.hook("register-transaction", register_transaction)
        foo = Foo()
        foo.title = u"Foo"
        self.store.add(foo)
        self.assertEqual(len(calls), 1)
        self.assertEqual(calls[0], self.store)

    def test_remove_sends_event(self):
        """Adding an object emits the register-transaction event."""
        calls = []
        def register_transaction(owner):
            calls.append(owner)
        self.store._event.hook("register-transaction", register_transaction)
        foo = self.store.get(Foo, 10)
        del calls[:]

        self.store.remove(foo)
        self.assertEqual(len(calls), 1)
        self.assertEqual(calls[0], self.store)

    def test_change_invalidated_object_sends_event(self):
        """Modifying an object retrieved in a previous transaction emits the
        register-transaction event."""
        calls = []
        def register_transaction(owner):
            calls.append(owner)
        self.store._event.hook("register-transaction", register_transaction)
        foo = self.store.get(Foo, 10)
        self.store.rollback()
        del calls[:]

        foo.title = u"New title"
        self.assertEqual(len(calls), 1)
        self.assertEqual(calls[0], self.store)
>>>>>>> 9f40ff7f


class EmptyResultSetTest(object):

    def setUp(self):
        self.create_database()
        self.connection = self.database.connect()
        self.drop_tables()
        self.create_tables()
        self.create_store()
        self.empty = EmptyResultSet()
        self.result = self.store.find(Foo)

    def tearDown(self):
        self.drop_store()
        self.drop_tables()
        self.drop_database()
        self.connection.close()

    def create_database(self):
        raise NotImplementedError

    def create_tables(self):
        raise NotImplementedError

    def create_store(self):
        self.store = Store(self.database)

    def drop_database(self):
        pass

    def drop_tables(self):
        for table in ["foo", "bar", "bin", "link"]:
            try:
                self.connection.execute("DROP TABLE %s" % table)
                self.connection.commit()
            except:
                self.connection.rollback()

    def drop_store(self):
        self.store.rollback()
        # Closing the store is needed because testcase objects are all
        # instantiated at once, and thus connections are kept open.
        self.store.close()

    def test_iter(self):
        self.assertEquals(list(self.result), list(self.empty))

    def test_copy(self):
        self.assertNotEquals(self.result.copy(), self.result)
        self.assertNotEquals(self.empty.copy(), self.empty)
        self.assertEquals(list(self.result.copy()), list(self.empty.copy()))

    def test_config(self):
        self.result.config(distinct=True, offset=1, limit=1)
        self.empty.config(distinct=True, offset=1, limit=1)
        self.assertEquals(list(self.result), list(self.empty))

    def test_slice(self):
        self.assertEquals(list(self.result[:]), [])
        self.assertEquals(list(self.empty[:]), [])

    def test_contains(self):
        self.assertEquals(Foo() in self.empty, False)

    def test_is_empty(self):
        self.assertEquals(self.result.is_empty(), True)
        self.assertEquals(self.empty.is_empty(), True)

    def test_any(self):
        self.assertEquals(self.result.any(), None)
        self.assertEquals(self.empty.any(), None)

    def test_first_unordered(self):
        self.assertRaises(UnorderedError, self.result.first)
        self.assertRaises(UnorderedError, self.empty.first)

    def test_first_ordered(self):
        self.result.order_by(Foo.title)
        self.assertEquals(self.result.first(), None)
        self.empty.order_by(Foo.title)
        self.assertEquals(self.empty.first(), None)

    def test_last_unordered(self):
        self.assertRaises(UnorderedError, self.result.last)
        self.assertRaises(UnorderedError, self.empty.last)

    def test_last_ordered(self):
        self.result.order_by(Foo.title)
        self.assertEquals(self.result.last(), None)
        self.empty.order_by(Foo.title)
        self.assertEquals(self.empty.last(), None)

    def test_one(self):
        self.assertEquals(self.result.one(), None)
        self.assertEquals(self.empty.one(), None)

    def test_order_by(self):
        self.assertEquals(self.result.order_by(Foo.title), self.result)
        self.assertEquals(self.empty.order_by(Foo.title), self.empty)

    def test_remove(self):
        self.assertEquals(self.result.remove(), None)
        self.assertEquals(self.empty.remove(), None)

    def test_count(self):
        self.assertEquals(self.result.count(), 0)
        self.assertEquals(self.empty.count(), 0)
        self.assertEquals(self.empty.count(column="abc"), 0)
        self.assertEquals(self.empty.count(distinct=True), 0)

    def test_max(self):
        self.assertEquals(self.result.max(Foo.id), None)
        self.assertEquals(self.empty.max(Foo.id), None)

    def test_min(self):
        self.assertEquals(self.result.min(Foo.id), None)
        self.assertEquals(self.empty.min(Foo.id), None)

    def test_avg(self):
        self.assertEquals(self.result.avg(Foo.id), None)
        self.assertEquals(self.empty.avg(Foo.id), None)

    def test_sum(self):
        self.assertEquals(self.result.sum(Foo.id), None)
        self.assertEquals(self.empty.sum(Foo.id), None)

    def test_values_no_columns(self):
        self.assertRaises(FeatureError, list, self.result.values())
        self.assertRaises(FeatureError, list, self.empty.values())

    def test_values(self):
        self.assertEquals(list(self.result.values(Foo.title)), [])
        self.assertEquals(list(self.empty.values(Foo.title)), [])

    def test_set_no_args(self):
        self.assertEquals(self.result.set(), None)
        self.assertEquals(self.empty.set(), None)

    def test_cached(self):
        self.assertEquals(self.result.cached(), [])
        self.assertEquals(self.empty.cached(), [])

    def test_union(self):
        self.assertEquals(self.empty.union(self.empty), self.empty)
        self.assertEquals(type(self.empty.union(self.result)),
                          type(self.result))
        self.assertEquals(type(self.result.union(self.empty)),
                          type(self.result))

    def test_difference(self):
        self.assertEquals(self.empty.difference(self.empty), self.empty)
        self.assertEquals(self.empty.difference(self.result), self.empty)
        self.assertEquals(self.result.difference(self.empty), self.result)

    def test_intersection(self):
        self.assertEquals(self.empty.intersection(self.empty), self.empty)
        self.assertEquals(self.empty.intersection(self.result), self.empty)
        self.assertEquals(self.result.intersection(self.empty), self.empty)
<|MERGE_RESOLUTION|>--- conflicted
+++ resolved
@@ -471,6 +471,24 @@
         self.assertEquals(Store.of(Foo()), None)
         self.assertEquals(Store.of(object()), None)
 
+    def test_is_empty(self):
+        result = self.store.find(Foo, id=300)
+        self.assertEquals(result.is_empty(), True)
+        result = self.store.find(Foo, id=30)
+        self.assertEquals(result.is_empty(), False)
+
+    def test_is_empty_with_composed_key(self):
+        result = self.store.find(Link, foo_id=300, bar_id=3000)
+        self.assertEquals(result.is_empty(), True)
+        result = self.store.find(Link, foo_id=30, bar_id=300)
+        self.assertEquals(result.is_empty(), False)
+
+    def test_is_empty_with_expression_find(self):
+        result = self.store.find(Foo.title, Foo.id == 300)
+        self.assertEquals(result.is_empty(), True)
+        result = self.store.find(Foo.title, Foo.id == 30)
+        self.assertEquals(result.is_empty(), False)
+
     def test_find_iter(self):
         result = self.store.find(Foo)
 
@@ -5343,25 +5361,6 @@
         store.commit()
         self.assertEquals(foo2.title, u"Title 30")
 
-<<<<<<< HEAD
-    def test_is_empty(self):
-        result = self.store.find(Foo, id=300)
-        self.assertEquals(result.is_empty(), True)
-        result = self.store.find(Foo, id=30)
-        self.assertEquals(result.is_empty(), False)
-
-    def test_is_empty_with_composed_key(self):
-        result = self.store.find(Link, foo_id=300, bar_id=3000)
-        self.assertEquals(result.is_empty(), True)
-        result = self.store.find(Link, foo_id=30, bar_id=300)
-        self.assertEquals(result.is_empty(), False)
-
-    def test_is_empty_with_expression_find(self):
-        result = self.store.find(Foo.title, Foo.id == 300)
-        self.assertEquals(result.is_empty(), True)
-        result = self.store.find(Foo.title, Foo.id == 30)
-        self.assertEquals(result.is_empty(), False)
-=======
     def test_execute_sends_event(self):
         """Statement execution emits the register-transaction event."""
         calls = []
@@ -5411,8 +5410,6 @@
         foo.title = u"New title"
         self.assertEqual(len(calls), 1)
         self.assertEqual(calls[0], self.store)
->>>>>>> 9f40ff7f
-
 
 class EmptyResultSetTest(object):
 
